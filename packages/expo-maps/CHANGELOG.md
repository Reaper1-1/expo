# Changelog

## Unpublished

### 🛠 Breaking changes

### 🎉 New features

### 🐛 Bug fixes

### 💡 Others

<<<<<<< HEAD
=======
## 0.9.1 — 2025-04-09

_This version does not introduce any user-facing changes._

>>>>>>> cd391c95
## 0.9.0 — 2025-04-08

### 🛠 Breaking changes

- [Android] Add zoom, tilt, bearing to StreetView position ([#35938](https://github.com/expo/expo/pull/35938) by [@jakex7](https://github.com/jakex7))

## 0.8.0 — 2025-04-04

### 🛠 Breaking changes

- upgrade RN to 0.78 ([#35050](https://github.com/expo/expo/pull/35050) by [@vonovak](https://github.com/vonovak))

### 🐛 Bug fixes

- [Android] fix updating cameraPosition prop ([#35883](https://github.com/expo/expo/pull/35883) by [@jakex7](https://github.com/jakex7))

### 💡 Others

- [Android] Started using expo modules gradle plugin. ([#34176](https://github.com/expo/expo/pull/34176) by [@lukmccall](https://github.com/lukmccall))
- [apple] Migrate remaining `expo-module.config.json` to unified platform syntax. ([#34445](https://github.com/expo/expo/pull/34445) by [@reichhartd](https://github.com/reichhartd))
- Standardize platform key ordering in `expo-module.config.json`. ([#35003](https://github.com/expo/expo/pull/35003) by [@reichhartd](https://github.com/reichhartd))
- Migrated SwiftUI views with backward compatible `WithHostingView`. ([#35553](https://github.com/expo/expo/pull/35553) by [@kudo](https://github.com/kudo))

## 0.7.3 - 2025-02-14

### 🎉 New features

- [iOS] Implement setCameraPosition ([#34886](https://github.com/expo/expo/pull/34886) by [@jakex7](https://github.com/jakex7))

## 0.7.2 - 2025-02-10

_This version does not introduce any user-facing changes._

## 0.7.1 - 2025-02-06

_This version does not introduce any user-facing changes._

## 0.6.1 — 2024-10-29

_This version does not introduce any user-facing changes._

## 0.6.0 — 2024-10-22

### 🛠 Breaking changes

- Bumped iOS deployment target to 15.1. ([#30840](https://github.com/expo/expo/pull/30840) by [@tsapeta](https://github.com/tsapeta))

### 🐛 Bug fixes

- Removed usage of reserved keyword `module`. ([#30010](https://github.com/expo/expo/pull/30010) by [@EvanBacon](https://github.com/EvanBacon))
- Add missing `react` and `react-native` peer dependencies for isolated modules. ([#30475](https://github.com/expo/expo/pull/30475) by [@byCedric](https://github.com/byCedric))

### 💡 Others

- Removed redundant usage of `EventEmitter` instance. ([#28946](https://github.com/expo/expo/pull/28946) by [@tsapeta](https://github.com/tsapeta))
- Removed all `NativeModulesProxy` occurrences. ([#31496](https://github.com/expo/expo/pull/31496) by [@reichhartd](https://github.com/reichhartd))
- Removed old `Platform.Version` checks. ([#31557](https://github.com/expo/expo/pull/31557) by [@reichhartd](https://github.com/reichhartd))
- Standardized Babel configuration to use `expo-module-scripts`. ([#31915](https://github.com/expo/expo/pull/31915) by [@reichhartd](https://github.com/reichhartd))

## 0.5.0 - 2024-09-23

### 💡 Others

- drop unused web `name` property. ([#27437](https://github.com/expo/expo/pull/27437) by [@EvanBacon](https://github.com/EvanBacon))
- Removed deprecated backward compatible Gradle settings. ([#28083](https://github.com/expo/expo/pull/28083) by [@kudo](https://github.com/kudo))

## 0.4.1 - 2024-01-24

### 💡 Others

- Replace deprecated `com.facebook.react:react-native:+` Android dependency with `com.facebook.react:react-android`. ([#26237](https://github.com/expo/expo/pull/26237) by [@kudo](https://github.com/kudo))

## 0.4.0 — 2023-11-14

### 🛠 Breaking changes

- Bumped iOS deployment target to 13.4. ([#25063](https://github.com/expo/expo/pull/25063) by [@gabrieldonadel](https://github.com/gabrieldonadel))
- On `Android` bump `compileSdkVersion` and `targetSdkVersion` to `34`. ([#24708](https://github.com/expo/expo/pull/24708) by [@alanjhughes](https://github.com/alanjhughes))

## 0.3.0 — 2023-10-17

### 🛠 Breaking changes

- Dropped support for Android SDK 21 and 22. ([#24201](https://github.com/expo/expo/pull/24201) by [@behenate](https://github.com/behenate))

### 💡 Others

- Ship untranspiled JSX to support custom handling of `jsx` and `createElement`. ([#24889](https://github.com/expo/expo/pull/24889) by [@EvanBacon](https://github.com/EvanBacon))

## 0.2.0 — 2023-09-04

### 🎉 New features

- Added support for React Native 0.73. ([#24018](https://github.com/expo/expo/pull/24018) by [@kudo](https://github.com/kudo))

## 0.1.0 — 2023-06-21

### 🐛 Bug fixes

- Fixed Android build warnings for Gradle version 8. ([#22537](https://github.com/expo/expo/pull/22537), [#22609](https://github.com/expo/expo/pull/22609) by [@kudo](https://github.com/kudo))

### 💡 Others

- Moved the Google-Maps-iOS-Utils dependency to rely on git remote instead of a published package. ([#21249](https://github.com/expo/expo/pull/21249) by [@aleqsio](https://github.com/aleqsio))

## 0.0.2 — 2023-02-09

_This version does not introduce any user-facing changes._

## 0.0.1 — 2023-02-03

_This version does not introduce any user-facing changes._<|MERGE_RESOLUTION|>--- conflicted
+++ resolved
@@ -10,13 +10,10 @@
 
 ### 💡 Others
 
-<<<<<<< HEAD
-=======
 ## 0.9.1 — 2025-04-09
 
 _This version does not introduce any user-facing changes._
 
->>>>>>> cd391c95
 ## 0.9.0 — 2025-04-08
 
 ### 🛠 Breaking changes
