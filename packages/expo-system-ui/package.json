--- conflicted
+++ resolved
@@ -1,10 +1,6 @@
 {
   "name": "expo-system-ui",
-<<<<<<< HEAD
-  "version": "5.0.1",
-=======
   "version": "5.0.2",
->>>>>>> cd391c95
   "description": "Interact with system UI elements",
   "main": "build/SystemUI.js",
   "types": "build/SystemUI.d.ts",
