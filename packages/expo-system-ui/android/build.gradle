--- conflicted
+++ resolved
@@ -4,21 +4,13 @@
 }
 
 group = 'host.exp.exponent'
-<<<<<<< HEAD
-version = '5.0.1'
-=======
 version = '5.0.2'
->>>>>>> cd391c95
 
 android {
   namespace "expo.modules.systemui"
   defaultConfig {
     versionCode 1
-<<<<<<< HEAD
-    versionName '5.0.1'
-=======
     versionName '5.0.2'
->>>>>>> cd391c95
   }
 }
 
