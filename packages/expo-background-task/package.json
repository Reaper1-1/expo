{
  "name": "expo-background-task",
<<<<<<< HEAD
  "version": "0.2.1",
=======
  "version": "0.2.2",
>>>>>>> cd391c95
  "description": "Expo Android and iOS module for Background Task APIs",
  "main": "build/BackgroundTask.js",
  "types": "build/BackgroundTask.d.ts",
  "sideEffects": false,
  "scripts": {
    "build": "expo-module build",
    "clean": "expo-module clean",
    "lint": "expo-module lint",
    "test": "expo-module test",
    "prepare": "expo-module prepare",
    "prepublishOnly": "expo-module prepublishOnly",
    "expo-module": "expo-module"
  },
  "keywords": [
    "expo",
    "react-native",
    "background",
    "background-task"
  ],
  "repository": {
    "type": "git",
    "url": "https://github.com/expo/expo.git",
    "directory": "packages/expo-background-task"
  },
  "bugs": {
    "url": "https://github.com/expo/expo/issues"
  },
  "author": "650 Industries, Inc.",
  "license": "MIT",
  "homepage": "https://docs.expo.dev/versions/latest/sdk/background-task/",
  "dependencies": {
    "expo-task-manager": "~13.1.1"
  },
  "devDependencies": {
    "expo-module-scripts": "^4.1.1"
  },
  "peerDependencies": {
    "expo": "*"
  }
}<|MERGE_RESOLUTION|>--- conflicted
+++ resolved
@@ -1,10 +1,6 @@
 {
   "name": "expo-background-task",
-<<<<<<< HEAD
-  "version": "0.2.1",
-=======
   "version": "0.2.2",
->>>>>>> cd391c95
   "description": "Expo Android and iOS module for Background Task APIs",
   "main": "build/BackgroundTask.js",
   "types": "build/BackgroundTask.d.ts",
