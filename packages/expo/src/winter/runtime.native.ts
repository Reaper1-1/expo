// This file configures the runtime environment to increase compatibility with WinterCG.
// https://wintercg.org/
import { polyfillGlobal as installGlobal } from 'react-native/Libraries/Utilities/PolyfillFunctions';

import { installFormDataPatch } from './FormData';
// Add a well-known shared symbol that doesn't show up in iteration or inspection
// this can be used to detect if the global object abides by the Expo team's documented
// built-in requirements.
const BUILTIN_SYMBOL = Symbol.for('expo.builtin');

function addBuiltinSymbol(obj: object) {
  Object.defineProperty(obj, BUILTIN_SYMBOL, {
    value: true,
    enumerable: false,
    configurable: false,
  });
  return obj;
}

function install(name: string, getValue: () => any) {
  installGlobal(name, () => addBuiltinSymbol(getValue()));
}

// https://encoding.spec.whatwg.org/#textdecoder
install('TextDecoder', () => require('./TextDecoder').TextDecoder);
// https://url.spec.whatwg.org/#url
install('URL', () => require('./url').URL);
// https://url.spec.whatwg.org/#urlsearchparams
install('URLSearchParams', () => require('./url').URLSearchParams);

<<<<<<< HEAD
// Polyfill async iterator symbol for Hermes.
if (!Symbol.asyncIterator) {
  // @ts-expect-error: readonly property only applies when the engine supports it
  Symbol.asyncIterator = Symbol.for('Symbol.asyncIterator');
}
=======
installFormDataPatch(FormData);

// Polyfill async iterator symbol for Hermes.
// @ts-expect-error: readonly property only applies when the engine supports it
Symbol.asyncIterator ??= Symbol.for('Symbol.asyncIterator');
>>>>>>> aa037cd8
<|MERGE_RESOLUTION|>--- conflicted
+++ resolved
@@ -28,16 +28,8 @@
 // https://url.spec.whatwg.org/#urlsearchparams
 install('URLSearchParams', () => require('./url').URLSearchParams);
 
-<<<<<<< HEAD
-// Polyfill async iterator symbol for Hermes.
-if (!Symbol.asyncIterator) {
-  // @ts-expect-error: readonly property only applies when the engine supports it
-  Symbol.asyncIterator = Symbol.for('Symbol.asyncIterator');
-}
-=======
 installFormDataPatch(FormData);
 
 // Polyfill async iterator symbol for Hermes.
 // @ts-expect-error: readonly property only applies when the engine supports it
-Symbol.asyncIterator ??= Symbol.for('Symbol.asyncIterator');
->>>>>>> aa037cd8
+Symbol.asyncIterator ??= Symbol.for('Symbol.asyncIterator');