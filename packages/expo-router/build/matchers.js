--- conflicted
+++ resolved
@@ -34,11 +34,7 @@
 exports.getContextKey = getContextKey;
 /** Remove `.js`, `.ts`, `.jsx`, `.tsx` */
 function removeSupportedExtensions(name) {
-<<<<<<< HEAD
-    return name.replace(/(\+api)?\.[jt]sx?$/g, '');
-=======
     return name.replace(/\.[jt]sx?$/g, '');
->>>>>>> 6c5f8b44
 }
 exports.removeSupportedExtensions = removeSupportedExtensions;
 // Remove any amount of `./` and `../` from the start of the string
