--- conflicted
+++ resolved
@@ -1,19 +1,18 @@
+"use strict";
+var __importDefault = (this && this.__importDefault) || function (mod) {
+    return (mod && mod.__esModule) ? mod : { "default": mod };
+};
+Object.defineProperty(exports, "__esModule", { value: true });
 // @ts-ignore: types node
-import fs from 'node:fs';
+const node_fs_1 = __importDefault(require("node:fs"));
 // @ts-ignore: types node
-<<<<<<< HEAD
-import path from 'node:path';
-export default function requireContext(base = '.', scanSubDirectories = true, regularExpression = /\.[tj]sx?$/) {
-    const files = {};
-=======
 const node_path_1 = __importDefault(require("node:path"));
 function requireContext(base = '.', scanSubDirectories = true, regularExpression = /\.[tj]sx?$/, files = {}) {
->>>>>>> 27b40e9d
     function readDirectory(directory) {
-        fs.readdirSync(directory).forEach((file) => {
-            const fullPath = path.resolve(directory, file);
-            const relativePath = `./${path.relative(base, fullPath).split(path.sep).join('/')}`;
-            if (fs.statSync(fullPath).isDirectory()) {
+        node_fs_1.default.readdirSync(directory).forEach((file) => {
+            const fullPath = node_path_1.default.resolve(directory, file);
+            const relativePath = `./${node_path_1.default.relative(base, fullPath).split(node_path_1.default.sep).join('/')}`;
+            if (node_fs_1.default.statSync(fullPath).isDirectory()) {
                 if (scanSubDirectories)
                     readDirectory(fullPath);
                 return;
@@ -27,7 +26,7 @@
         readDirectory(base);
     }
     const context = Object.assign(function Module(file) {
-        return require(path.join(base, file));
+        return require(node_path_1.default.join(base, file));
     }, {
         keys: () => Object.keys(files),
         resolve: (key) => key,
@@ -41,4 +40,5 @@
     });
     return context;
 }
+exports.default = requireContext;
 //# sourceMappingURL=require-context-ponyfill.js.map