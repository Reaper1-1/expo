--- conflicted
+++ resolved
@@ -20,13 +20,6 @@
 });
 // Silence the warning: Animated: `useNativeDriver` is not supported because the native animated module is missing
 jest.mock('react-native/Libraries/Animated/NativeAnimatedHelper');
-<<<<<<< HEAD
-let mockInitialUrl = '';
-export function setInitialUrl(value) {
-    mockInitialUrl = value;
-}
-=======
->>>>>>> 27b40e9d
 jest.mock('expo-linking', () => {
     const module = {
         ...jest.requireActual('expo-linking'),
