<<<<<<< HEAD
import path from 'path';
import { inMemoryContext, requireContext, requireContextWithOverrides, } from './context-stubs';
import { getNavigationConfig } from '../getLinkingConfig';
import { getExactRoutes } from '../getRoutes';
function isOverrideContext(context) {
    return Boolean(typeof context === 'object' && 'appDir' in context);
}
export function getMockConfig(context, metaOnly = true) {
    return getNavigationConfig(getExactRoutes(getMockContext(context)), metaOnly);
=======
"use strict";
var __importDefault = (this && this.__importDefault) || function (mod) {
    return (mod && mod.__esModule) ? mod : { "default": mod };
};
Object.defineProperty(exports, "__esModule", { value: true });
exports.getMockContext = exports.getMockConfig = void 0;
const path_1 = __importDefault(require("path"));
const context_stubs_1 = require("./context-stubs");
const getLinkingConfig_1 = require("../getLinkingConfig");
const getRoutes_1 = require("../getRoutes");
function getMockConfig(context, metaOnly = true) {
    return (0, getLinkingConfig_1.getNavigationConfig)((0, getRoutes_1.getExactRoutes)(getMockContext(context)), metaOnly);
>>>>>>> 27b40e9d
}
export function getMockContext(context) {
    if (typeof context === 'string') {
        return requireContext(path.resolve(process.cwd(), context));
    }
    else if (Array.isArray(context)) {
        return inMemoryContext(Object.fromEntries(context.map((filename) => [filename, { default: () => null }])));
    }
<<<<<<< HEAD
    else if (isOverrideContext(context)) {
        return requireContextWithOverrides(context.appDir, context.overrides);
    }
    else {
        return inMemoryContext(context);
=======
    else if (!('appDir' in context)) {
        return (0, context_stubs_1.inMemoryContext)(context);
    }
    else if ('appDir' in context && typeof context.appDir === 'string') {
        return (0, context_stubs_1.requireContextWithOverrides)(context.appDir, context.overrides);
    }
    else {
        throw new Error('Invalid context');
>>>>>>> 27b40e9d
    }
}
//# sourceMappingURL=mock-config.js.map<|MERGE_RESOLUTION|>--- conflicted
+++ resolved
@@ -1,14 +1,3 @@
-<<<<<<< HEAD
-import path from 'path';
-import { inMemoryContext, requireContext, requireContextWithOverrides, } from './context-stubs';
-import { getNavigationConfig } from '../getLinkingConfig';
-import { getExactRoutes } from '../getRoutes';
-function isOverrideContext(context) {
-    return Boolean(typeof context === 'object' && 'appDir' in context);
-}
-export function getMockConfig(context, metaOnly = true) {
-    return getNavigationConfig(getExactRoutes(getMockContext(context)), metaOnly);
-=======
 "use strict";
 var __importDefault = (this && this.__importDefault) || function (mod) {
     return (mod && mod.__esModule) ? mod : { "default": mod };
@@ -21,22 +10,15 @@
 const getRoutes_1 = require("../getRoutes");
 function getMockConfig(context, metaOnly = true) {
     return (0, getLinkingConfig_1.getNavigationConfig)((0, getRoutes_1.getExactRoutes)(getMockContext(context)), metaOnly);
->>>>>>> 27b40e9d
 }
-export function getMockContext(context) {
+exports.getMockConfig = getMockConfig;
+function getMockContext(context) {
     if (typeof context === 'string') {
-        return requireContext(path.resolve(process.cwd(), context));
+        return (0, context_stubs_1.requireContext)(path_1.default.resolve(process.cwd(), context));
     }
     else if (Array.isArray(context)) {
-        return inMemoryContext(Object.fromEntries(context.map((filename) => [filename, { default: () => null }])));
+        return (0, context_stubs_1.inMemoryContext)(Object.fromEntries(context.map((filename) => [filename, { default: () => null }])));
     }
-<<<<<<< HEAD
-    else if (isOverrideContext(context)) {
-        return requireContextWithOverrides(context.appDir, context.overrides);
-    }
-    else {
-        return inMemoryContext(context);
-=======
     else if (!('appDir' in context)) {
         return (0, context_stubs_1.inMemoryContext)(context);
     }
@@ -45,7 +27,7 @@
     }
     else {
         throw new Error('Invalid context');
->>>>>>> 27b40e9d
     }
 }
+exports.getMockContext = getMockContext;
 //# sourceMappingURL=mock-config.js.map