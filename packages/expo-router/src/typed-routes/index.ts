import { EXPO_ROUTER_CTX_IGNORE } from 'expo-router/_ctx-shared';
import fs from 'node:fs';
import path from 'node:path';

import { getTypedRoutesDeclarationFile } from './generate';
import { isTypedRoute } from '../matchers';
import requireContext, {
  RequireContextPonyFill,
} from '../testing-library/require-context-ponyfill';

const defaultCtx = requireContext(process.env.EXPO_ROUTER_APP_ROOT, true, EXPO_ROUTER_CTX_IGNORE);

export type { RequireContextPonyFill } from '../testing-library/require-context-ponyfill';

/**
 * Generate a Metro watch handler that regenerates the typed routes declaration file
 */
export function getWatchHandler(
  outputDir: string,
  { ctx = defaultCtx, regenerateFn = regenerateDeclarations } = {} // Exposed for testing
) {
  const routeFiles = new Set(ctx.keys().filter((key) => isTypedRoute(key)));

  return async function callback({ filePath, type }: { filePath: string; type: string }) {
    // Sanity check that we are in an Expo Router project
    if (!process.env.EXPO_ROUTER_APP_ROOT) return;

    let shouldRegenerate = false;
    let relativePath = path.relative(process.env.EXPO_ROUTER_APP_ROOT, filePath);
    const isInsideAppRoot = !relativePath.startsWith('../');
    const basename = path.basename(relativePath);

    if (!isInsideAppRoot) return;

    // require.context paths always start with './' when relative to the root
    relativePath = `./${relativePath}`;

    if (type === 'delete') {
      ctx.__delete(relativePath);
      if (routeFiles.has(relativePath)) {
        routeFiles.delete(relativePath);
        shouldRegenerate = true;
      }
    } else if (type === 'add') {
      ctx.__add(relativePath);
      if (isTypedRoute(basename)) {
        routeFiles.add(relativePath);
        shouldRegenerate = true;
      }
    } else {
      shouldRegenerate = routeFiles.has(relativePath);
    }

    if (shouldRegenerate) {
      regenerateFn(outputDir, ctx);
    }
  };
}

/**
 * A throttled function that regenerates the typed routes declaration file
 */
<<<<<<< HEAD
export const regenerateDeclarations = throttle((outputDir: string) => {
  const file = getTypedRoutesDeclarationFile(ctx);
  if (!file) {
    return;
  }
  fs.writeFileSync(path.resolve(outputDir, './router.d.ts'), file);
}, 100);
=======
export const regenerateDeclarations = throttle(
  (outputDir: string, ctx: RequireContextPonyFill = defaultCtx) => {
    const file = getTypedRoutesDeclarationFile(ctx);
    if (!file) return;
    fs.writeFileSync(path.resolve(outputDir, './router.d.ts'), file);
  },
  100
);
>>>>>>> 8c329828

/**
 * Throttles a function to only run once every `internal` milliseconds.
 * If called while waiting, it will run again after the timer has elapsed.
 */
function throttle<T extends (...args: any[]) => any>(fn: T, interval: number) {
  let timerId;
  let shouldRunAgain = false;
  return function run(...args: Parameters<T>) {
    if (timerId) {
      shouldRunAgain = true;
    } else {
      fn(...args);
      timerId = setTimeout(() => {
        timerId = null; // reset the timer so next call will be executed
        if (shouldRunAgain) {
          run(...args); // call the function again
        }
      }, interval);
    }
  };
}<|MERGE_RESOLUTION|>--- conflicted
+++ resolved
@@ -60,24 +60,16 @@
 /**
  * A throttled function that regenerates the typed routes declaration file
  */
-<<<<<<< HEAD
-export const regenerateDeclarations = throttle((outputDir: string) => {
-  const file = getTypedRoutesDeclarationFile(ctx);
-  if (!file) {
-    return;
-  }
-  fs.writeFileSync(path.resolve(outputDir, './router.d.ts'), file);
-}, 100);
-=======
 export const regenerateDeclarations = throttle(
   (outputDir: string, ctx: RequireContextPonyFill = defaultCtx) => {
     const file = getTypedRoutesDeclarationFile(ctx);
-    if (!file) return;
+    if (!file) {
+      return;
+    }
     fs.writeFileSync(path.resolve(outputDir, './router.d.ts'), file);
   },
   100
 );
->>>>>>> 8c329828
 
 /**
  * Throttles a function to only run once every `internal` milliseconds.
