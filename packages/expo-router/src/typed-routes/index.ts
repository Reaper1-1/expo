import { EXPO_ROUTER_CTX_IGNORE } from 'expo-router/_ctx-shared';
import fs from 'node:fs';
import path from 'node:path';

import { getTypedRoutesDeclarationFile } from './generate';
<<<<<<< HEAD
import { EXPO_ROUTER_CTX_IGNORE } from 'expo-router/_ctx-shared';
=======
>>>>>>> 27b40e9d
import { isTypedRoute } from '../matchers';
import requireContext, {
  RequireContextPonyFill,
} from '../testing-library/require-context-ponyfill';

const defaultCtx = requireContext(process.env.EXPO_ROUTER_APP_ROOT, true, EXPO_ROUTER_CTX_IGNORE);

export type { RequireContextPonyFill } from '../testing-library/require-context-ponyfill';

/**
 * Generate a Metro watch handler that regenerates the typed routes declaration file
 */
export function getWatchHandler(
  outputDir: string,
  { ctx = defaultCtx, regenerateFn = regenerateDeclarations } = {} // Exposed for testing
) {
  const routeFiles = new Set(ctx.keys().filter((key) => isTypedRoute(key)));

  return async function callback({ filePath, type }: { filePath: string; type: string }) {
    // Sanity check that we are in an Expo Router project
    if (!process.env.EXPO_ROUTER_APP_ROOT) return;

    let shouldRegenerate = false;
    let relativePath = path.relative(process.env.EXPO_ROUTER_APP_ROOT, filePath);
    const isInsideAppRoot = !relativePath.startsWith('../');
    const basename = path.basename(relativePath);

    if (!isInsideAppRoot) return;

    // require.context paths always start with './' when relative to the root
    relativePath = `./${relativePath}`;

    if (type === 'delete') {
      ctx.__delete(relativePath);
      if (routeFiles.has(relativePath)) {
        routeFiles.delete(relativePath);
        shouldRegenerate = true;
      }
    } else if (type === 'add') {
      ctx.__add(relativePath);
      if (isTypedRoute(basename)) {
        routeFiles.add(relativePath);
        shouldRegenerate = true;
      }
    } else {
      shouldRegenerate = routeFiles.has(relativePath);
    }

    if (shouldRegenerate) {
      regenerateFn(outputDir, ctx);
    }
  };
}

/**
 * A throttled function that regenerates the typed routes declaration file
 */
export const regenerateDeclarations = throttle(
  (outputDir: string, ctx: RequireContextPonyFill = defaultCtx) => {
    const file = getTypedRoutesDeclarationFile(ctx);
    if (!file) return;
    fs.writeFileSync(path.resolve(outputDir, './router.d.ts'), file);
  },
  100
);

/**
 * Throttles a function to only run once every `internal` milliseconds.
 * If called while waiting, it will run again after the timer has elapsed.
 */
function throttle<T extends (...args: any[]) => any>(fn: T, interval: number) {
  let timerId;
  let shouldRunAgain = false;
  return function run(...args: Parameters<T>) {
    if (timerId) {
      shouldRunAgain = true;
    } else {
      fn(...args);
      timerId = setTimeout(() => {
        timerId = null; // reset the timer so next call will be executed
        if (shouldRunAgain) {
          shouldRunAgain = false;
          run(...args); // call the function again
        }
      }, interval);
    }
  };
}<|MERGE_RESOLUTION|>--- conflicted
+++ resolved
@@ -3,10 +3,6 @@
 import path from 'node:path';
 
 import { getTypedRoutesDeclarationFile } from './generate';
-<<<<<<< HEAD
-import { EXPO_ROUTER_CTX_IGNORE } from 'expo-router/_ctx-shared';
-=======
->>>>>>> 27b40e9d
 import { isTypedRoute } from '../matchers';
 import requireContext, {
   RequireContextPonyFill,
