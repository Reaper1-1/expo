--- conflicted
+++ resolved
@@ -29,11 +29,8 @@
 import { fetch } from './fetch';
 import { encodeInput, encodeActionId } from './utils';
 import { getDevServer } from '../../getDevServer';
-<<<<<<< HEAD
 import { RootWrap } from './root-wrap';
-=======
 import { getOriginFromConstants } from '../../head/url';
->>>>>>> 3d5707d5
 
 const { createFromFetch, encodeReply } = RSDWClient;
 
