# Changelog

## Unpublished

### 🛠 Breaking changes

### 🎉 New features

### 🐛 Bug fixes

### 💡 Others

<<<<<<< HEAD
=======
## 0.30.2 — 2025-04-09

### 🐛 Bug fixes

- [Android] Defer calling `addTokenListener` until `OnCreate`. ([#36052](https://github.com/expo/expo/pull/36052) by [@alanjhughes](https://github.com/alanjhughes))

>>>>>>> cd391c95
## 0.30.1 — 2025-04-08

_This version does not introduce any user-facing changes._

## 0.30.0 — 2025-04-04

### 🐛 Bug fixes

- improve notification response handling ([#36027](https://github.com/expo/expo/pull/36027) by [@vonovak](https://github.com/vonovak))
- remove unneeded Long conversions on Android ([#35976](https://github.com/expo/expo/pull/35976) by [@vonovak](https://github.com/vonovak))
- [post-swift-conversion] fix data serialization ([#35975](https://github.com/expo/expo/pull/35975) by [@vonovak](https://github.com/vonovak))
- simplify push token event management ([#35944](https://github.com/expo/expo/pull/35944) by [@vonovak](https://github.com/vonovak))
- fix Android `NotificationContent` not containing JSON data object ([#35942](https://github.com/expo/expo/pull/35942) by [@vonovak](https://github.com/vonovak))
- [post-swift-conversion] fix regressions in `CalendarTriggerRecord` ([#35937](https://github.com/expo/expo/pull/35937) by [@vonovak](https://github.com/vonovak))
- remove deprecated `presentNotificationAsync` ([#35900](https://github.com/expo/expo/pull/35900) by [@vonovak](https://github.com/vonovak))
- [post-swift-conversion] UNTextInputNotificationAction wasn't provided with options ([#35903](https://github.com/expo/expo/pull/35903) by [@vonovak](https://github.com/vonovak))
- [post-swift-conversion] event emitter should not influence notification presentation ([#35858](https://github.com/expo/expo/pull/35858) by [@vonovak](https://github.com/vonovak))
- correctly serialize `null` trigger on iOS ([#35672](https://github.com/expo/expo/pull/35672) by [@vonovak](https://github.com/vonovak))
- restore `useLastNotificationResponse` return value behavior ([#35504](https://github.com/expo/expo/pull/35504) by [@vonovak](https://github.com/vonovak))
- [post-swift-conversion] fix ios textInput action missing title ([#34866](https://github.com/expo/expo/pull/34866) by [@vonovak](https://github.com/vonovak))
- [ios] Fixed incorrect `EXNotifications-Swift.h` import. ([#34987](https://github.com/expo/expo/pull/34987) by [@lukmccall](https://github.com/lukmccall))
- [iOS] fix notification response listener emitting duplicate response events ([#34849](https://github.com/expo/expo/pull/34849) by [@xc2](https://github.com/xc2))

### 💡 Others

- update Push Notification deprecation message for Expo Go ([#35577](https://github.com/expo/expo/pull/35577) by [@vonovak](https://github.com/vonovak))
- simplify `nextTriggerDate` in `TimeIntervalTrigger` ([#35559](https://github.com/expo/expo/pull/35559) by [@vonovak](https://github.com/vonovak))
- [apple] Migrate remaining `expo-module.config.json` to unified platform syntax. ([#34445](https://github.com/expo/expo/pull/34445) by [@reichhartd](https://github.com/reichhartd))

### ⚠️ Notices

- [iOS] Swift conversion 1: badge and server registration. ([#32069](https://github.com/expo/expo/pull/32069) by [@douglowder](https://github.com/douglowder))
- [iOS] Swift conversion 2: push token module. ([#32612](https://github.com/expo/expo/pull/32612) by [@douglowder](https://github.com/douglowder))
- [iOS] Swift conversion 3: scheduling, notification builder. ([#33253](https://github.com/expo/expo/pull/33253) by [@douglowder](https://github.com/douglowder))
- [iOS] Swift conversion 4: Categories. ([#33976](https://github.com/expo/expo/pull/33976) by [@douglowder](https://github.com/douglowder))
- [iOS] Swift conversion 5: Fix categories, Expo Go changes. ([#34409](https://github.com/expo/expo/pull/34409) by [@douglowder](https://github.com/douglowder))
- [iOS] Swift conversion 6: refactor Record classes. ([#34413](https://github.com/expo/expo/pull/34413) by [@douglowder](https://github.com/douglowder))
- [iOS] Swift conversion 7: Handler and Emitter. ([#35564](https://github.com/expo/expo/pull/35564) by [@douglowder](https://github.com/douglowder))
- [iOS] Swift conversion 8: Background module. ([#35695](https://github.com/expo/expo/pull/35695) by [@douglowder](https://github.com/douglowder))
- [iOS] Swift conversion 9: Permissions module. ([#35719](https://github.com/expo/expo/pull/35719) by [@douglowder](https://github.com/douglowder))
- [iOS] Swift conversion 10: Refactor for Expo Go. ([#35862](https://github.com/expo/expo/pull/35862) by [@douglowder](https://github.com/douglowder))

## 0.29.14 - 2025-03-11

### 🐛 Bug fixes

- fix non-repeating scheduled notifications ([#35393](https://github.com/expo/expo/pull/35393) by [@vonovak](https://github.com/vonovak))

### 💡 Others

- Add better error when Firebase is not set up ([#34694](https://github.com/expo/expo/pull/34694) by [@vonovak](https://github.com/vonovak))

## 0.29.13 - 2025-01-27

### 🛠 Breaking changes

- `DateTriggerInput` to only accept an object ([#33551](https://github.com/expo/expo/pull/33551) by [@vonovak](https://github.com/vonovak))

## 0.29.12 - 2025-01-10

_This version does not introduce any user-facing changes._

## 0.29.11 - 2024-12-05

### 🐛 Bug fixes

- [android] fix data serialization for notifications with `ChannelAwareTrigger` ([#33354](https://github.com/expo/expo/pull/33354) by [@alextoudic](https://github.com/alextoudic))
- Add additional fallback value for project ID in `getExpoPushTokenAsync` ([#33359](https://github.com/expo/expo/pull/33359) by [@bradjones1](https://github.com/bradjones1))
- [Android] Started using expo modules gradle plugin. ([#34176](https://github.com/expo/expo/pull/34176) by [@lukmccall](https://github.com/lukmccall))

## 0.29.10 - 2024-12-02

### 🐛 Bug fixes

- [android] fix notifications with custom sounds treated as silent ([#33311](https://github.com/expo/expo/pull/33311) by [@pennersr](https://github.com/pennersr))

## 0.29.9 - 2024-11-29

### 🐛 Bug fixes

- fix event subscription type export names ([#33295](https://github.com/expo/expo/pull/33295) by [@vonovak](https://github.com/vonovak))

## 0.29.8 — 2024-11-14

_This version does not introduce any user-facing changes._

## 0.29.7 — 2024-11-13

_This version does not introduce any user-facing changes._

## 0.29.6 — 2024-11-10

### 🎉 New features

- [android] run notification tasks from killed state ([#32531](https://github.com/expo/expo/pull/32531) by [@vonovak](https://github.com/vonovak))
- add `enableBackgroundRemoteNotifications` option to config plugin ([#32716](https://github.com/expo/expo/pull/32716) by [@vonovak](https://github.com/vonovak))

## 0.29.5 — 2024-11-07

### 🛠 Breaking changes

- remove two deprecated exports ([#32660](https://github.com/expo/expo/pull/32660) by [@vonovak](https://github.com/vonovak))

### 🐛 Bug fixes

- fix `NotificationTrigger` type ([#32659](https://github.com/expo/expo/pull/32659) by [@vonovak](https://github.com/vonovak))

### 💡 Others

- [docs] minor improvements to TS docs ([#32658](https://github.com/expo/expo/pull/32658) by [@vonovak](https://github.com/vonovak))

## 0.29.4 — 2024-10-29

_This version does not introduce any user-facing changes._

## 0.29.3 — 2024-10-25

### 💡 Others

- remove unused deps ([#32272](https://github.com/expo/expo/pull/32272) by [@vonovak](https://github.com/vonovak))

## 0.29.2 — 2024-10-24

_This version does not introduce any user-facing changes._

## 0.29.1 — 2024-10-24

_This version does not introduce any user-facing changes._

## 0.29.0 — 2024-10-22

### 🛠 Breaking changes

- Bumped iOS deployment target to 15.1. ([#30840](https://github.com/expo/expo/pull/30840), [#30862](https://github.com/expo/expo/pull/30862) by [@tsapeta](https://github.com/tsapeta))
- Simplify calendar trigger input types. ([#31598](https://github.com/expo/expo/pull/31598) by [@douglowder](https://github.com/douglowder))

### 🎉 New features

- Add clearLastNotificationResponseAsync to API. ([#31607](https://github.com/expo/expo/pull/31607) by [@douglowder](https://github.com/douglowder))
- New monthly trigger type for scheduled notifications. ([#31823](https://github.com/expo/expo/pull/31823) by [@douglowder](https://github.com/douglowder))

### 🐛 Bug fixes

- [android] fix: allow data message to control notification appearance ([#32162](https://github.com/expo/expo/pull/32162) by [@vonovak](https://github.com/vonovak))
- [ios] fix crash if expo-update reload happens while Notifications.requestPermissionsAsync() is showing native dialog ([#32096](https://github.com/expo/expo/pull/32096) by [@mfazekas](https://github.com/mfazekas))
- [android] `createNotificationChannel` could return incorrect channel information ([#32000](https://github.com/expo/expo/pull/32000) by [@vonovak](https://github.com/vonovak))
- [android] fix notifications with `ChannelAwareTrigger` not being presented ([#31999](https://github.com/expo/expo/pull/31999) by [@vonovak](https://github.com/vonovak))
- export `PermissionStatus` as value, not as type ([#31968](https://github.com/expo/expo/pull/31968) by [@vonovak](https://github.com/vonovak))
- throw improved error on invalid subscription in removeNotificationSubscription ([#31842](https://github.com/expo/expo/pull/31842) by [@vonovak](https://github.com/vonovak))
- [android] fix notifications actions not being presented ([#31795](https://github.com/expo/expo/pull/31795) by [@vonovak](https://github.com/vonovak))
- Add missing `react` and `react-native` peer dependencies for isolated modules. ([#30478](https://github.com/expo/expo/pull/30478) by [@byCedric](https://github.com/byCedric))
- [iOS] do not overwrite existing aps entitlement. ([#31892](https://github.com/expo/expo/pull/31892) by [@douglowder](https://github.com/douglowder))

### 💡 Others

- warn when using push tokens in Expo Go ([#32122](https://github.com/expo/expo/pull/32122) by [@vonovak](https://github.com/vonovak))
- [android] refactor trigger serialization ([#32032](https://github.com/expo/expo/pull/32032) by [@vonovak](https://github.com/vonovak))
- [android] simplify DateTrigger ([#32002](https://github.com/expo/expo/pull/32002) by [@vonovak](https://github.com/vonovak))
- [android] refactor ExpoNotificationBuilder ([#31838](https://github.com/expo/expo/pull/31838) by [@vonovak](https://github.com/vonovak))
- Warn about limited support in Expo Go ([#31573](https://github.com/expo/expo/pull/31573) by [@vonovak](https://github.com/vonovak))
- Keep using the legacy event emitter as the module is not fully migrated to Expo Modules API. ([#28946](https://github.com/expo/expo/pull/28946) by [@tsapeta](https://github.com/tsapeta))
- [Android] Convert trigger Java classes to Kotlin. ([#31856](https://github.com/expo/expo/pull/31856) by [@douglowder](https://github.com/douglowder))

## 0.28.17 - 2024-09-17

### 🐛 Bug fixes

- [Android] image was missing on android when in foreground ([#31405](https://github.com/expo/expo/pull/31405) by [@vonovak](https://github.com/vonovak))
- [Android] fix local notifications with null trigger. ([#31157](https://github.com/expo/expo/pull/31157) by [@douglowder](https://github.com/douglowder))
- [Android] Take `channelId` into account when presenting notifications. ([#31201](https://github.com/expo/expo/pull/31201) by [@vonovak](https://github.com/vonovak))

## 0.28.16 - 2024-08-21

### 🐛 Bug fixes

- [Android] Fix content.data in scheduled notifications surfaced to JS. ([#31048](https://github.com/expo/expo/pull/31048) by [@douglowder](https://github.com/douglowder))

## 0.28.15 - 2024-08-05

### 🐛 Bug fixes

- [Android] Eliminate unsupported types when processing notification intents from onCreate/onNewIntent. ([#30750](https://github.com/expo/expo/pull/30750) by [@douglowder](https://github.com/douglowder))

## 0.28.14 - 2024-07-30

### 🐛 Bug fixes

- `useLastNotificationResponse` should have only one effect. ([#30653](https://github.com/expo/expo/pull/30653) by [@douglowder](https://github.com/douglowder))

## 0.28.13 - 2024-07-29

### 🐛 Bug fixes

- [Android] map Expo and Firebase notifications correctly. ([#30615](https://github.com/expo/expo/pull/30615) by [@douglowder](https://github.com/douglowder))

## 0.28.12 - 2024-07-25

### 🐛 Bug fixes

- [Android] Android 11 crash when click foreground notifications. ([#30207](https://github.com/expo/expo/pull/30207) by [@GrinZero](https://github.com/GrinZero))
- Notification's textInput content would contain `placeholder` instead of the actual user input ([#27479](https://github.com/expo/expo/pull/27479) by [@Victor-FT](https://github.com/Victor-FT))

## 0.28.11 - 2024-07-22

### 🐛 Bug fixes

- [Android] Fix serialization of vibration pattern. ([#30495](https://github.com/expo/expo/pull/30495) by [@douglowder](https://github.com/douglowder))

## 0.28.10 - 2024-07-15

### 🐛 Bug fixes

- [Android] fix getLastNotificationResponseAsync. ([#30301](https://github.com/expo/expo/pull/30301) by [@douglowder](https://github.com/douglowder))

## 0.28.9 - 2024-06-12

_This version does not introduce any user-facing changes._

## 0.28.8 - 2024-06-10

### 🐛 Bug fixes

- [Android] Add default channel plugin prop, restore legacy icon and color. ([#29491](https://github.com/expo/expo/pull/29491) by [@douglowder](https://github.com/douglowder))

## 0.28.7 — 2024-06-05

### 🐛 Bug fixes

- Remove console.log line. ([#29443](https://github.com/expo/expo/pull/29443) by [@douglowder](https://github.com/douglowder))

## 0.28.6 — 2024-06-03

### 🐛 Bug fixes

- [Android] Remove unneeded logging. ([#29370](https://github.com/expo/expo/pull/29370) by [@douglowder](https://github.com/douglowder))

## 0.28.5 — 2024-05-31

### 🐛 Bug fixes

- [Android] Fix FCMv1 icons and NPE. ([#29204](https://github.com/expo/expo/pull/29204) by [@douglowder](https://github.com/douglowder))

## 0.28.4 — 2024-05-29

### 🐛 Bug fixes

- [Android] Correctly map response in useLastNotificationResponse hook. ([#28938](https://github.com/expo/expo/pull/28938) by [@douglowder](https://github.com/douglowder))

## 0.28.3 — 2024-05-16

### 💡 Others

- [iOS] Add support for `interruptionLevel`. ([#28921](https://github.com/expo/expo/pull/28921) by [@lukmccall](https://github.com/lukmccall))

## 0.28.2 — 2024-05-15

### 🐛 Bug fixes

- [Android] fix response handling when app in background or not running. ([#28883](https://github.com/expo/expo/pull/28883) by [@douglowder](https://github.com/douglowder))

## 0.28.1 — 2024-04-23

_This version does not introduce any user-facing changes._

## 0.28.0 — 2024-04-18

### 🐛 Bug fixes

- [Android] Fix notifications events were using an incorrect event emitter. ([#28207](https://github.com/expo/expo/pull/28207) by [@lukmccall](https://github.com/lukmccall))

### 💡 Others

- [iOS] Add privacy manifest describing required reason API usage. ([#27770](https://github.com/expo/expo/pull/27770) by [@aleqsio](https://github.com/aleqsio))
- drop unused web `name` property. ([#27437](https://github.com/expo/expo/pull/27437) by [@EvanBacon](https://github.com/EvanBacon))
- Removed deprecated backward compatible Gradle settings. ([#28083](https://github.com/expo/expo/pull/28083) by [@kudo](https://github.com/kudo))

## 0.27.5 - 2024-01-25

_This version does not introduce any user-facing changes._

## 0.27.4 - 2024-01-20

### 🐛 Bug fixes

- Throw `UnavailabilityError` when trying to use `setNotificationCategoryAsync` on web. ([#26511](https://github.com/expo/expo/pull/26511) by [@marklawlor](https://github.com/marklawlor))
- Remove `.native` hardcoded platform imports ([#26511](https://github.com/expo/expo/pull/26511) by [@marklawlor](https://github.com/marklawlor))
- On `Android`, added events to module definition to clear warnings. ([#26654](https://github.com/expo/expo/pull/26654) by [@alanjhughes](https://github.com/alanjhughes))

## 0.27.3 - 2024-01-10

### 🐛 Bug fixes

- [Android] Fix `expo-notifications` requiring the `expo-task-manager` module to start. ([#26227](https://github.com/expo/expo/pull/26227) by [@behenate](https://github.com/behenate))

## 0.27.2 - 2023-12-19

_This version does not introduce any user-facing changes._

## 0.27.1 — 2023-12-13

_This version does not introduce any user-facing changes._

## 0.27.0 — 2023-12-12

### 🐛 Bug fixes

- On `Android`, make `tokenManager` nullable to prevent crash if we can't find it. ([#25860](https://github.com/expo/expo/pull/25860) by [@alanjhughes](https://github.com/alanjhughes))

## 0.26.0 — 2023-11-14

### 🛠 Breaking changes

- Bumped iOS deployment target to 13.4. ([#25063](https://github.com/expo/expo/pull/25063) by [@gabrieldonadel](https://github.com/gabrieldonadel))
- On `Android` bump `compileSdkVersion` and `targetSdkVersion` to `34`. ([#24708](https://github.com/expo/expo/pull/24708) by [@alanjhughes](https://github.com/alanjhughes))

## 0.25.0 — 2023-10-17

### 🛠 Breaking changes

- Dropped support for Android SDK 21 and 22. ([#24201](https://github.com/expo/expo/pull/24201) by [@behenate](https://github.com/behenate))

### 🐛 Bug fixes

- Send background notifications through when the app is in the foreground ([#24684](https://github.com/expo/expo/pull/24684) by [@kadikraman](https://github.com/kadikraman))

### 💡 Others

- Migrated codebase to use Expo Modules API. ([#24499](https://github.com/expo/expo/pull/24499) by [@lukmccall](https://github.com/lukmccall))

## 0.24.2 — 2023-09-18

_This version does not introduce any user-facing changes._

## 0.24.1 — 2023-09-15

### 💡 Others

- Remove legacy expo package notifications module code. ([#24325](https://github.com/expo/expo/pull/24325) by [@wschurman](https://github.com/wschurman))

## 0.24.0 — 2023-09-15

_This version does not introduce any user-facing changes._

## 0.23.0 — 2023-09-04

### 🎉 New features

- Added support for React Native 0.73. ([#24018](https://github.com/expo/expo/pull/24018) by [@kudo](https://github.com/kudo))

### 🐛 Bug fixes

- Fix server rendering with Metro web. ([#24195](https://github.com/expo/expo/pull/24195) by [@EvanBacon](https://github.com/EvanBacon))

## 0.22.0 — 2023-08-02

_This version does not introduce any user-facing changes._

## 0.21.0 — 2023-07-28

### 💡 Others

- Fork `uuid@3.4.0` and move into `expo-modules-core`. Remove the original dependency. ([#23249](https://github.com/expo/expo/pull/23249) by [@alanhughes](https://github.com/alanjhughes))

## 0.20.1 — 2023-06-24

_This version does not introduce any user-facing changes._

## 0.20.0 — 2023-06-21

### 🐛 Bug fixes

- Fixed Android build warnings for Gradle version 8. ([#22537](https://github.com/expo/expo/pull/22537), [#22609](https://github.com/expo/expo/pull/22609) by [@kudo](https://github.com/kudo))

## 0.19.0 — 2023-05-08

### 🛠 Breaking changes

- Removed the deprecated `ExpoPushTokenOptions.experienceId` field. ([#22303](https://github.com/expo/expo/pull/22303) by [@gabrieldonadel](https://github.com/gabrieldonadel))

### 💡 Others

- Update fixtures. ([#21397](https://github.com/expo/expo/pull/21397) by [@EvanBacon](https://github.com/EvanBacon))
- Warn on use of Constants.manifest. ([#22247](https://github.com/expo/expo/pull/22247) by [@wschurman](https://github.com/wschurman))

## 0.18.1 — 2023-02-09

### 💡 Others

- Export `getExpoPushTokenAsync` parameter type. ([#21104](https://github.com/expo/expo/pull/21104) by [@Simek](https://github.com/Simek))

## 0.18.0 — 2023-02-03

### 💡 Others

- Update `getExpoPushTokenAsync` to make `projectId` required. ([#20833](https://github.com/expo/expo/pull/20833) by [@gabrieldonadel](https://github.com/gabrieldonadel))
- On Android bump `compileSdkVersion` and `targetSdkVersion` to `33`. ([#20721](https://github.com/expo/expo/pull/20721) by [@lukmccall](https://github.com/lukmccall))
- Add JSDoc comments, perform type changes related to documentation autogeneration. ([#21002](https://github.com/expo/expo/pull/21002) by [@Simek](https://github.com/Simek))

## 0.17.0 — 2022-10-25

### 🛠 Breaking changes

- [plugin] Upgrade minimum runtime requirement to Node 14 (LTS). ([#18204](https://github.com/expo/expo/pull/18204) by [@EvanBacon](https://github.com/EvanBacon))
- Bumped iOS deployment target to 13.0 and deprecated support for iOS 12. ([#18873](https://github.com/expo/expo/pull/18873) by [@tsapeta](https://github.com/tsapeta))

### 🐛 Bug fixes

- Fixed build error for setting `compileSdkVersion` to 33. ([#19432](https://github.com/expo/expo/pull/19432) by [@kudo](https://github.com/kudo))
- Fixed the `POST_NOTIFICATIONS` runtime permission integration when `targerSdkVersion` is set to 33. ([#19672](https://github.com/expo/expo/pull/19672) by [@kudo](https://github.com/kudo), [@kudo](https://github.com/kudo))
- Fixed `projectId` variable not found reference error when using development builds. ([#20276](https://github.com/expo/expo/pull/20276) by [@amandeepmittal](https://github.com/amandeepmittal))

### 💡 Others

- [plugin] Migrate import from @expo/config-plugins to expo/config-plugins and @expo/config-types to expo/config. ([#18855](https://github.com/expo/expo/pull/18855) by [@brentvatne](https://github.com/brentvatne))
- Drop `@expo/config-plugins` dependency in favor of peer dependency on `expo`. ([#18595](https://github.com/expo/expo/pull/18595) by [@EvanBacon](https://github.com/EvanBacon))

## 0.16.1 — 2022-07-16

_This version does not introduce any user-facing changes._

## 0.16.0 — 2022-07-07

### 🛠 Breaking changes

- remove `usePermissions` hook ([#31905](https://github.com/expo/expo/pull/31905) by [@vonovak](https://github.com/vonovak))
- [android] Set the "notification number" (sometimes used to increment badge count on some launchers) from the notification payload `badge` field. ([#17171](https://github.com/expo/expo/pull/17171) by [@danstepanov](https://github.com/danstepanov))

### 🐛 Bug fixes

- Fixed Android 12+ runtime crash caused by `PendingIntent` misconfiguration. ([#17333](https://github.com/expo/expo/pull/17333) by [@kudo](https://github.com/kudo))
- Fix app not bringing to foreground when clicking notification on Android 12+. ([#17686](https://github.com/expo/expo/pull/17686) by [@kudo](https://github.com/kudo))
- Fixed Android data-only FCM notifications (i.e. notifications without a title and message) appearing in the notification drawer ([#17707](https://github.com/expo/expo/pull/17707) by [@sausti](https://github.com/sausti))
- Add support for unregistering from push notifications on Android and iOS ([#17812](https://github.com/expo/expo/pull/17812) by [@sausti](https://github.com/sausti))
- Fix another Android 12+ trampoline issue from push notifications. ([#17871](https://github.com/expo/expo/pull/17871) by [@kudo](https://github.com/kudo))
- Fixed `useLastNotificationResponse` returns latest received notification but not the clicked notification on Android. ([#17974](https://github.com/expo/expo/pull/17974) by [@kudo](https://github.com/kudo))

### ⚠️ Notices

- Fixed exception on Android 12+ devices for missing `SCHEDULE_EXACT_ALARM` permission. If `scheduleNotificationAsync` needs a precise timer, the `SCHEDULE_EXACT_ALARM` should be explicitly added to **AndroidManifest.xml**. ([#17334](https://github.com/expo/expo/pull/17334) by [@kudo](https://github.com/kudo))

## 0.15.1 — 2022-04-27

### 💡 Others

- Remove badge deadcode ([#17205](https://github.com/expo/expo/pull/17205) by [@wschurman](https://github.com/wschurman))

## 0.15.0 — 2022-04-18

### 🐛 Bug fixes

- Upgrade firebase messaging dependency to v21. This means `expo-notifications` no longer relies on `FirebaseInstanceId`. If you added `com.google.firebase:firebase-iid` to your `android/app/build.gradle` file for this library, it is no longer required and you can safely remove that dependency. ([#15010](https://github.com/expo/expo/pull/15010) by [@cruzach](https://github.com/cruzach))

### 💡 Others

- Updated `@expo/config-plugins` from `4.0.2` to `4.0.14` and `@expo/image-utils` from `^0.3.16` to `^0.3.18` ([#15621](https://github.com/expo/expo/pull/15621) by [@EvanBacon](https://github.com/EvanBacon))

### ⚠️ Notices

- On Android bump `compileSdkVersion` to `31`, `targetSdkVersion` to `31` and `Java` version to `11`. ([#16941](https://github.com/expo/expo/pull/16941) by [@bbarthec](https://github.com/bbarthec))

## 0.14.1 - 2022-02-01

### 🐛 Bug fixes

- Fix `Plugin with id 'maven' not found` build error from Android Gradle 7. ([#16080](https://github.com/expo/expo/pull/16080) by [@kudo](https://github.com/kudo))

## 0.14.0 — 2021-12-03

### 💡 Others

- Update `fs-extra` dependency. ([#15069](https://github.com/expo/expo/pull/15069) by [@Simek](https://github.com/Simek))

## 0.13.1 — 2021-10-01

_This version does not introduce any user-facing changes._

## 0.13.0 — 2021-09-28

### 🛠 Breaking changes

- Dropped support for iOS 11.0 ([#14383](https://github.com/expo/expo/pull/14383) by [@cruzach](https://github.com/cruzach))

### 🎉 New features

- Update JS code to read manifest2 when manifest is not available. ([#13602](https://github.com/expo/expo/pull/13602) by [@wschurman](https://github.com/wschurman))
- Add usePermissions hook from modules factory. ([#13863](https://github.com/expo/expo/pull/13863) by [@bycedric](https://github.com/bycedric))

### 🐛 Bug fixes

- Fixed Android notifications not respecting the `shouldPlaySound` property in `setNotificationHandler`. ([#13411](https://github.com/expo/expo/pull/13411) by [@cruzach](https://github.com/cruzach))
- Force device ID to lowercase before sending to Expo's servers. (Only applicable if you're using `ExpoPushToken`s). ([#13409](https://github.com/expo/expo/pull/13409) by [@cruzach](https://github.com/cruzach))
- Fixed plugin to not throw if the notification icon isn't set, and there's no notification icon present in the Android project. ([#13539](https://github.com/expo/expo/pull/13539) by [@cruzach](https://github.com/cruzach))
- Fix building errors from use_frameworks! in Podfile. ([#14523](https://github.com/expo/expo/pull/14523) by [@kudo](https://github.com/kudo))

### 💡 Others

- Updated `@expo/config-plugins`, `@expo/image-utils` ([#14443](https://github.com/expo/expo/pull/14443) by [@EvanBacon](https://github.com/EvanBacon))

## 0.12.0 — 2021-06-16

### 🎉 New features

- [plugin] Refactor imports ([#13029](https://github.com/expo/expo/pull/13029) by [@EvanBacon](https://github.com/EvanBacon))
- Add support for custom notification sounds when using EAS Build. ([#12782](https://github.com/expo/expo/pull/12782) by [@cruzach](https://github.com/cruzach))
- Added ability to respond to remote notifications received while the app is backgrounded. ([#13130](https://github.com/expo/expo/pull/13130) by [@cruzach](https://github.com/cruzach))

### 🐛 Bug fixes

- Enable kotlin in all modules. ([#12716](https://github.com/expo/expo/pull/12716) by [@wschurman](https://github.com/wschurman))
- Add new manifest2 field and make existing field optional. ([#12817](https://github.com/expo/expo/pull/12817) by [@wschurman](https://github.com/wschurman))
- Use originalFullName instead of currentFullName ([#12953](https://github.com/expo/expo/pull/12953)) by [@wschurman](https://github.com/wschurman))

### 💡 Others

- Migrated from `unimodules-permissions-interface` to `expo-modules-core`. ([#12961](https://github.com/expo/expo/pull/12961) by [@tsapeta](https://github.com/tsapeta))
- Refactored uuid imports to v7 style. ([#13037](https://github.com/expo/expo/pull/13037) by [@giautm](https://github.com/giautm))

## 0.11.5 — 2021-04-13

_This version does not introduce any user-facing changes._

## 0.11.4 — 2021-04-09

### 🎉 New features

- Add bare workflow support to `getExpoPushTokenAsync`. ([#12465](https://github.com/expo/expo/pull/12465) by [@EvanBacon](https://github.com/EvanBacon))

## 0.11.3 — 2021-03-31

_This version does not introduce any user-facing changes._

## 0.11.2 — 2021-03-30

### 🐛 Bug fixes

- Fixed an issue on Android where dismissing notifications by ID inside of Expo Go did nothing. ([#12306](https://github.com/expo/expo/pull/12306 by [@cruzach](https://github.com/cruzach))

## 0.11.1 — 2021-03-23

### 🎉 New features

- Expose `getLastNotificationResponseAsync` method (non-hook version of `useLastNotificationResponse`).

### 🐛 Bug fixes

- Prevent scoped category IDs from being returned from `setNotificationCategoryAsync`. ([#12212](https://github.com/expo/expo/pull/12212 by [@cruzach](https://github.com/cruzach))

## 0.11.0 — 2021-03-10

### 🎉 New features

- Allow for remote notifications to overwrite notifications already existing in the tray. ([#12050](https://github.com/expo/expo/pull/12050) and [#12055](https://github.com/expo/expo/pull/12055) by [@cruzach](https://github.com/cruzach))
- Notifications from different experiences in Expo Go can no longer overwrite each other. ([#12050](https://github.com/expo/expo/pull/12050) and [#12055](https://github.com/expo/expo/pull/12055) by [@cruzach](https://github.com/cruzach))

## 0.10.0 — 2021-03-03

### 🎉 New features

- Updated Android build configuration to target Android 11 (added support for Android SDK 30). ([#11647](https://github.com/expo/expo/pull/11647) by [@bbarthec](https://github.com/bbarthec))
- Added `YearlyTriggerInput` that allows scheduling a yearly recurring notification for a specific day of the year, hour and minute. It is supported on both iOS and Android. ([#11898](https://github.com/expo/expo/pull/11898) by [@raulmt](https://github.com/raulmt))

### 🐛 Bug fixes

- Notification categories will no longer be lost after ejecting to the bare workflow (if ejecting after SDK 41). ([#11651](https://github.com/expo/expo/pull/11651) by [@cruzach](https://github.com/cruzach))
- Notify all listeners of pending notification responses. ([#11536](https://github.com/expo/expo/pull/11536) by [@esamelson](https://github.com/esamelson))

## 0.9.0 — 2021-01-15

### ⚠️ Notices

- The package is now shipped with prebuilt binaries on iOS. You can read more about it on [expo.fyi/prebuilt-modules](https://expo.fyi/prebuilt-modules). ([#11224](https://github.com/expo/expo/pull/11224) by [@tsapeta](https://github.com/tsapeta))

### 🛠 Breaking changes

- Dropped support for iOS 10.0 ([#11344](https://github.com/expo/expo/pull/11344) by [@tsapeta](https://github.com/tsapeta))
- When migrating installation identifier (used internally to fetch Expo push token) `expo-notifications` will now remove existing `SharedPreferences` entry, if the migrated identifier comes from there. This may cause issues in bare workflow projects if `expo-constants` is installed in version lower than `10.0.0`. **Please upgrade `expo-constants` in your project to at least `10.0.0` when installing new versions of `expo-notifications`. If you do not upgrade `expo-constants`, its `.installationId` may change.** ([#11283](https://github.com/expo/expo/pull/11283) by [@sjchmiela](https://github.com/sjchmiela))

### 🎉 New features

- Created config plugin. ([#11633](https://github.com/expo/expo/pull/11633) by [@EvanBacon](https://github.com/EvanBacon))

### 🐛 Bug fixes

- Fixed a case where `requestPermissionsAsync` would ignore the provided `NotificationPermissionsRequest`. ([#11548](https://github.com/expo/expo/pull/11548) by [@cruzach](https://github.com/cruzach))
- Fixed case on Android where `getPermissionsAsync` would always return `canAskAgain: true`. ([#11551](https://github.com/expo/expo/pull/11551) by [@cruzach](https://github.com/cruzach))
- Fixed migration process to **not** use `expo-constants` installation ID if there is a notifications-specific identifier. ([#11287](https://github.com/expo/expo/pull/11287) by [@sjchmiela](https://github.com/sjchmiela))
- Native iOS notifications emitter module no longer registers for notification events as soon as module registry is ready which fixes initial notification response not being delivered to JS in standalone (Expo managed workflow) iOS apps. ([#11382](https://github.com/expo/expo/pull/11382) by [@sjchmiela](https://github.com/sjchmiela))
- Changed the visibility of Android's `InstallationId#getNonBackedUpUuidFile` method so it's easier to override by custom implementations. ([#11249](https://github.com/expo/expo/pull/11249) by [@sjchmiela](https://github.com/sjchmiela))
- Added extra check for marking pending notification responses as delivered which prevents legacy Expo notifications to consume notification responses when we don't want it to which should help fix initial notification response (causing the application to start) not being delivered (only in iOS standalone applications in Expo managed workflow). ([#11378](https://github.com/expo/expo/pull/11378) by [@sjchmiela](https://github.com/sjchmiela))
- Removed `fbjs` dependency ([#11396](https://github.com/expo/expo/pull/11396) by [@cruzach](https://github.com/cruzach))

## 0.8.2 — 2020-11-30

### 🐛 Bug fixes

- Added `assert` as a package dependency. ([#11171](https://github.com/expo/expo/pull/11171) by [@cruzach](https://github.com/cruzach))

## 0.8.1 — 2020-11-25

_This version does not introduce any user-facing changes._

## 0.8.0 — 2020-11-17

### 🛠 Breaking changes

- Changed the way `PermissionResponse.status` is calculated on iOS. Previously, it returns the numeric value of `UMPermissionStatus` which does not match the TypeScript enum declaration. ([#10513](https://github.com/expo/expo/pull/10513) by [@cHaLkdusT](https://github.com/cHaLkdusT))
- Changed the way `NotificationContent.data` is calculated on iOS. Previously it was the contents of remote notification payload with all entries from under `"body"` moved from under `"body"` to root level. Now it's the sole unchanged contents of `payload["body"]`. Other fields of the payload can now be accessed on iOS through `PushNotificationTrigger.payload` (similarly to how other fields of native remote message can be accessed on Android under `PushNotificationTrigger.remoteMessage`). ([#10453](https://github.com/expo/expo/pull/10453) by [@sjchmiela](https://github.com/sjchmiela))
- Changed class responsible for handling Firebase events from `FirebaseMessagingService` to `.service.NotificationsService` on Android. ([#10558](https://github.com/expo/expo/pull/10558) by [@sjchmiela](https://github.com/sjchmiela))

  > Note that this change most probably will not affect you — it only affects projects that override `FirebaseMessagingService` to implement some custom handling logic.
- Changed how you can override ways in which a notification is reinterpreted from a [`StatusBarNotification`](https://developer.android.com/reference/android/service/notification/StatusBarNotification) and in which a [`Notification`](https://developer.android.com/reference/android/app/Notification.html?hl=en) is built from defining an `expo.modules.notifications#NotificationsScoper` meta-data value in `AndroidManifest.xml` to implementing a `BroadcastReceiver` subclassing `NotificationsService` delegating those responsibilities to your custom `PresentationDelegate` instance. ([#10558](https://github.com/expo/expo/pull/10558) by [@sjchmiela](https://github.com/sjchmiela))

  > Note that this change most probably will not affect you — it only affects projects that override those methods to implement some custom handling logic.
- Removed `removeAllNotificationListeners` method. You can (and should) still remove listeners using `remove` method on `Subscription` objects returned by `addNotification…Listener`. ([#10883](https://github.com/expo/expo/pull/10883) by [@sjchmiela](https://github.com/sjchmiela))
- Fixed device identifier being used to fetch Expo push token being backed up on Android which resulted in multiple devices having the same `deviceId` (and eventually, Expo push token). ([#11005](https://github.com/expo/expo/pull/11005) by [@sjchmiela](https://github.com/sjchmiela))
- Fixed device identifier used when fetching Expo push token being different than `Constants.installationId` in managed workflow apps which resulted in different Expo push tokens returned for the same experience across old and new Expo API and the device push token not being automatically updated on Expo push servers which lead to Expo push tokens corresponding to outdated Firebase tokens. ([#11005](https://github.com/expo/expo/pull/11005) by [@sjchmiela](https://github.com/sjchmiela))
- Removed `removeAllPushTokenListeners` method. You can (and should) still remove listeners using `remove` method on `Subscription` objects returned by `addPushTokenListener`. ([#11106](https://github.com/expo/expo/pull/11106) by [@sjchmiela](https://github.com/sjchmiela))

### 🎉 New features

- Added `useLastNotificationResponse` React hook that always returns the notification response that has been emitted most recently. ([#10883](https://github.com/expo/expo/pull/10883) by [@sjchmiela](https://github.com/sjchmiela))
- Added `WeeklyTriggerInput` that allows scheduling a weekly recurring notification for a specific day of week, hour and minute. It is supported on both iOS and Android. ([#9973](https://github.com/expo/expo/pull/9973) by [@RikTheunis](https://github.com/riktheunis))
- Added `getNextTriggerDateAsync` method allowing you to verify manually when would the next trigger date for a particular notification trigger be. ([#10455](https://github.com/expo/expo/pull/10455) by [@sjchmiela](https://github.com/sjchmiela))
- Added support for restoring scheduled notifications alarms on Android after an app is updated. ([#10708](https://github.com/expo/expo/pull/10708) by [@sjchmiela](https://github.com/sjchmiela))
- Added support for auto server reregistration for Expo push tokens (keeping Expo push token always valid) and auto server registration customizations. ([#10908](https://github.com/expo/expo/pull/10908) by [@sjchmiela](https://github.com/sjchmiela))

### 🐛 Bug fixes

- Fixed TypeScript definition: `setNotificationCategoryAsync` should expect `options.allowAnnouncement`, **not** `options.allowAnnouncment`. ([#11025](https://github.com/expo/expo/pull/11025) by [@cruzach](https://github.com/cruzach))
- Fixed issue where custom notification icon and color weren't being properly applied in Android managed workflow apps. ([#10828](https://github.com/expo/expo/pull/10828) by [@cruzach](https://github.com/cruzach))
- Fixed case where Android managed workflow apps could crash when receiving an interactive notification. ([#10608](https://github.com/expo/expo/pull/10608) by [@cruzach](https://github.com/cruzach))
- Fixed case where Android apps could crash if you set a new category with a text input action **without** providing any `options`. ([#10141](https://github.com/expo/expo/pull/10141) by [@cruzach](https://github.com/cruzach))
- Android apps no longer rely on the `submitButtonTitle` property as the action button title (they rely on `buttonTitle`, which matches iOS behavior). ([#10141](https://github.com/expo/expo/pull/10141) by [@cruzach](https://github.com/cruzach))
- Fixed `Notifications.requestPermissions()` returning `undetermined` instead of a known status in some browsers. ([#10296](https://github.com/expo/expo/pull/10296) by [@sjchmiela](https://github.com/sjchmiela))
- Fixed crashing when Proguard is enabled. ([#10421](https://github.com/expo/expo/pull/10421) by [@lukmccall](https://github.com/lukmccall))
- Fixed the application icon being always added as a notification icon. ([#10471](https://github.com/expo/expo/pull/10471) by [@lukmccall](https://github.com/lukmccall))
- Fixed faulty trigger detection mechanism which caused some triggers with `channelId` specified get recognized as triggers of other types. ([#10454](https://github.com/expo/expo/pull/10454) by [@sjchmiela](https://github.com/sjchmiela))
- Fixed fatal exception sometimes being thrown when notification was received or tapped on Android due to observer being cleared before it's added. ([#10640](https://github.com/expo/expo/pull/10640) by [@sjchmiela](https://github.com/sjchmiela))
- Removed the large icon from managed workflow. ([#10492](https://github.com/expo/expo/pull/10492) by [@lukmccall](https://github.com/lukmccall))
- Fixed crash happening due to non-existent `ExpoNotificationsService` being declared in `AndroidManifest.xml`. ([#10638](https://github.com/expo/expo/pull/10638) by [@sjchmiela](https://github.com/sjchmiela))
- Fixed notifications _not_ playing any sound when `shouldShowAlert: false` but `shouldPlaySound: true` in `setNotificationHandler`. ([#10699](https://github.com/expo/expo/pull/10699) by [@cruzach](https://github.com/cruzach))
- Add guard against badgin usage in SSR environments. ([#10741](https://github.com/expo/expo/pull/10741) by [@bycedric](https://github.com/bycedric))
- Moved notification events handling from main thread to a background thread which makes users' devices more responsive. ([#10762](https://github.com/expo/expo/pull/10762) by [@sjchmiela](https://github.com/sjchmiela))
- Fixed having to define `CATEGORY_DEFAULT` on an `Activity` that is expected to receive `expo.modules.notifications.OPEN_APP_ACTION` intent when handling notification response. ([#10755](https://github.com/expo/expo/pull/10755) by [@sjchmiela](https://github.com/sjchmiela))
- Fixed notifications not being returned at all from `getAllPresentedNotificationsAsync()` if the library fails to reconstruct notification request based on marshaled copy in notification data. From now on they'll be naively reconstructed from the Android notification. ([#10801](https://github.com/expo/expo/pull/10801) by [@sjchmiela](https://github.com/sjchmiela))
- May have helped fix an issue where "initial notification response" (the one that opened the app) was not being delivered to Android apps. ([#10773](https://github.com/expo/expo/pull/10773) by [@sjchmiela](https://github.com/sjchmiela))

## 0.7.1 — 2020-08-26

_This version does not introduce any user-facing changes._

## 0.7.0 — 2020-08-18

### 🎉 New features

- Added permissions support for web. ([#9576](https://github.com/expo/expo/pull/9576) by [@EvanBacon](https://github.com/EvanBacon))

### 🐛 Bug fixes

- Fix scheduled notifications not being displayed after five minutes of phone inactivity on Android. ([#9816](https://github.com/expo/expo/pull/9816) by [@sjchmiela](https://github.com/sjchmiela))
- Fixed case where iOS notification category would not be set on the very first call to `setNotificationCategoryAsync`. ([#9515](https://github.com/expo/expo/pull/9515) by [@cruzach](https://github.com/cruzach))
- Fixed notification response listener not triggering in the managed workflow on iOS when app was completely killed ([#9478](https://github.com/expo/expo/pull/9478) by [@cruzach](https://github.com/cruzach))
- Fixed notifications being displayed when `shouldShowAlert` was `false` on Android. ([#9563](https://github.com/expo/expo/pull/9563) by [@barthap](https://github.com/barthap))
- Fixed `Application Not Responding` occurring in the Google Play Console. ([#9792](https://github.com/expo/expo/pull/9792) by [@lukmccall](https://github.com/lukmccall))

## 0.6.0 — 2020-07-29

### 🎉 New features

- Added Notification categories functionality to allow for interactive push notifications on Android and iOS! ([#9015](https://github.com/expo/expo/pull/9015) by [@cruzach](https://github.com/cruzach))
- Added support for channels to local notifications. ([#9385](https://github.com/expo/expo/pull/9385) by [@lukmccall](https://github.com/lukmccall))

## 0.5.0 — 2020-07-27

### 🎉 New features

- Added support for custom large icon on the Android. ([#9116](https://github.com/expo/expo/pull/9116) by [@lukmccall](https://github.com/lukmccall))
- Added `sticky` property, which defines if notification can be dismissed by swipe. ([#9351](https://github.com/expo/expo/pull/9351) by [@barthap](https://github.com/barthap))

### 🐛 Bug fixes

- Fix notifications not being displayed after five minutes of phone inactivity on Android. ([#9287](https://github.com/expo/expo/pull/9287) by [@mczernek](https://github.com/mczernek))
- Include `content-type: application/json` when requesting an Expo push token ([#9332](https://github.com/expo/expo/pull/9332) by @ide)
- Export `NotificationPermissions.types` to make `Notifications.IosAuthorizationStatus` available. ([#8747](https://github.com/expo/expo/pull/8747) by [@brentvatne](https://github.com/brentvatne))
- Fixed remote notifications ignoring the `channelId` parameter. ([#9080](https://github.com/expo/expo/pull/9080) by [@lukmccall](https://github.com/lukmccall))
- Fixed malformed data object on iOS. ([#9164](https://github.com/expo/expo/pull/9164) by [@lukmccall](https://github.com/lukmccall))

## 0.4.0 — 2020-06-24

### 🎉 New features

- Added `IosAuthorizationStatus.EPHEMERAL`, an option that maps to `UNAuthorizationStatusEphemeral` for compatibility with iOS 14. ([#8938](https://github.com/expo/expo/pull/8938) by [@ide](https://github.com/ide))

### 🐛 Bug fixes

- Fixed total incompatibility with the web platform – calling unsupported methods will now throw a readable `UnavailabilityError`. ([#8853](https://github.com/expo/expo/pull/8853) by [@sjchmiela](https://github.com/sjchmiela))

## 0.3.2 — 2020-06-10

### 🐛 Bug fixes

- Fixed compatibility with `expo-permissions` below `9.0.0` (the _duplicate symbols_ problem). ([#8753](https://github.com/expo/expo/pull/8753) by [@sjchmiela](https://github.com/sjchmiela))

## 0.3.1 — 2020-06-03

### 🎉 New features

- Added support for including foreign (non-`expo-notifications`-created) notifications in `getPresentedNotificationsAsync` on Android. ([#8614](https://github.com/expo/expo/pull/8614) by [@sjchmiela](https://github.com/sjchmiela))

### 🐛 Bug fixes

- Fixed `getExpoPushTokenAsync` rejecting when `getDevicePushTokenAsync`'s `Promise` hasn't fulfilled yet (and vice versa). Probably also added support for calling these methods reliably with Fast Refresh enabled. ([#8608](https://github.com/expo/expo/pull/8608) by [@sjchmiela](https://github.com/sjchmiela))

## 0.3.0 — 2020-05-28

### 🎉 New features

- Added native permission requester that will let developers call `Permissions.getAsync(Permissions.NOTIFICATIONS)` (or `askAsync`) when this module is installed. ([#8486](https://github.com/expo/expo/pull/8486) by [@sjchmiela](https://github.com/sjchmiela))

  > Note that the effect of this method is the same as if you called `Notifications.getPermissionsAsync()` (or `requestPermissionsAsync`) and then `Notifications.getDevicePushTokenAsync()`—it tries to both ask the user for user-facing notifications permissions and then tries to register the device for remote notifications. We are planning to deprecate the `.NOTIFICATIONS` permission soon.

## 0.2.0 — 2020-05-27

### 🛠 Breaking changes

- > Note that this may or may not be a breaking change for you — if you'd expect the notification to be automatically dismissed when tapped on this is a bug fix and a new feature (fixes inconsistency between platforms as on iOS this is the only supported behavior; adds the ability to customize the behavior on Android). If you'd expect the notification to only be dismissed at your will this is a breaking change and you'll need to add `autoDismiss: false` to your notification content inputs.
- Changed the default notification behavior on Android to be automatically dismissed when clicked. This is customizable with the `autoDismiss` parameter of `NotificationContentInput`. ([#8241](https://github.com/expo/expo/pull/8241) by [@thorbenprimke](https://github.com/thorbenprimke))

### 🎉 New features

- Added the ability to configure whether the notification should be automatically dismissed when tapped on or not (on Android) with the `autoDismiss` parameter of `NotificationContentInput`. ([#8241](https://github.com/expo/expo/pull/8241) by [@thorbenprimke](https://github.com/thorbenprimke))
- Added `DailyTriggerInput` that allows scheduling a daily recurring notification for a specific hour and minute. It is supported on both iOS and Android. ([#8199](https://github.com/expo/expo/pull/8199) by [@thorbenprimke](https://github.com/thorbenprimke))

### 🐛 Bug fixes

- Added a macro check for `UNLocationNotificationTrigger` to make this module compatible with Mac Catalyst ([#8171](https://github.com/expo/expo/pull/8171) by [@robertying](https://github.com/robertying))
- Fixed notification content text being truncated without the ability to expand the notification by adding [`BigTextStyle`](https://developer.android.com/reference/android/app/Notification.BigTextStyle) to all Android notifications, which allows them to be expanded and their content text fully viewed ([#8140](https://github.com/expo/expo/pull/8140) by [@thorbenprimke](https://github.com/thorbenprimke))
- Added a check for trigger input that throws an error if user misuses the `seconds` property ([#8261](https://github.com/expo/expo/pull/8261) by [@sjchmiela](https://github.com/sjchmiela))

## 0.1.7 - 2020-05-05

### 🐛 Bug fixes

- Fixed obsolete and invalid dependency on `>= @unimodules/core@5.1.1`, bringing backwards compatibility with older versions of `@unimodules/core` ([#8162](https://github.com/expo/expo/pull/8162) by [@sjchmiela](https://github.com/sjchmiela))

## 0.1.6 - 2020-05-05

### 🐛 Bug fixes

- Fixed crash when serializing a notification containing a `null` value ([#8153](https://github.com/expo/expo/pull/8153) by [@sjchmiela](https://github.com/sjchmiela))
- Fixed a typo in `AndroidImportance` enum (`DEEFAULT` is now deprecated in favor of `DEFAULT`) ([#8161](https://github.com/expo/expo/pull/8161) by [@trevorah](https://github.com/trevorah))

## 0.1.5 - 2020-05-05

### 🐛 Bug fixes

- Fixed the ability to override the `FirebaseListenerService` without having to add a custom priority. ([#8175](https://github.com/expo/expo/pull/8175) by [@lukmccall](https://github.com/lukmccall))
- Fixed `SoundResolver` causing crash if the `sound` property is not defined or doesn't contain a `.` ([#8150](https://github.com/expo/expo/pull/8150) by [@sjchmiela](https://github.com/sjchmiela))

## 0.1.4 - 2020-05-04

### 🎉 New features

- Added a native setting allowing you to use a custom notification icon for Android notifications ([#8035](https://github.com/expo/expo/pull/8035) by [@sjchmiela](https://github.com/sjchmiela))
- Added a native setting and a runtime option allowing you to use a custom notification color for Android notifications ([#8035](https://github.com/expo/expo/pull/8035) by [@sjchmiela](https://github.com/sjchmiela))

### 🐛 Bug fixes

- Fixed initial notification not being emitted to `NotificationResponse` listener on iOS ([#7958](https://github.com/expo/expo/pull/7958) by [@sjchmiela](https://github.com/sjchmiela))

## 0.1.3 - 2020-04-30

### 🐛 Bug fixes

- Fixed custom notification sounds not being applied properly to notifications and channels ([#8036](https://github.com/expo/expo/pull/8036) by [@sjchmiela](https://github.com/sjchmiela))
- Fixed iOS rejecting the Promise to schedule a notification if `sound` is not empty or a boolean ([#8036](https://github.com/expo/expo/pull/8036) by [@sjchmiela](https://github.com/sjchmiela))

## 0.1.2 - 2020-04-21

### 🐛 Bug fixes

- Fixed interpretation of `Date` and `number` triggers when calling `scheduleNotificationAsync` on iOS ([#7942](https://github.com/expo/expo/pull/7942) by [@sjchmiela](https://github.com/sjchmiela))<|MERGE_RESOLUTION|>--- conflicted
+++ resolved
@@ -10,15 +10,12 @@
 
 ### 💡 Others
 
-<<<<<<< HEAD
-=======
 ## 0.30.2 — 2025-04-09
 
 ### 🐛 Bug fixes
 
 - [Android] Defer calling `addTokenListener` until `OnCreate`. ([#36052](https://github.com/expo/expo/pull/36052) by [@alanjhughes](https://github.com/alanjhughes))
 
->>>>>>> cd391c95
 ## 0.30.1 — 2025-04-08
 
 _This version does not introduce any user-facing changes._
