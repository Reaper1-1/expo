plugins {
  id 'com.android.library'
  id 'kotlin-kapt'
  id 'expo-module-gradle-plugin'
}

android {
  namespace "expo.modules.image"
  defaultConfig {
    versionCode 1
<<<<<<< HEAD
    versionName "2.1.1"
=======
    versionName "2.1.2"
>>>>>>> cd391c95
    consumerProguardFiles("proguard-rules.pro")

    buildConfigField("boolean", "ALLOW_GLIDE_LOGS", project.properties.get("EXPO_ALLOW_GLIDE_LOGS", "false"))
  }

  sourceSets {
    main {
      java {
        if (expoModule.safeExtGet("excludeAppGlideModule", false)) {
          exclude("**/ExpoImageAppGlideModule.kt")
        }
      }
    }
  }
}

dependencies {
  def GLIDE_VERSION = "4.16.0"

  implementation 'com.facebook.react:react-android'

  api "com.github.bumptech.glide:glide:${GLIDE_VERSION}"
  kapt "com.github.bumptech.glide:compiler:${GLIDE_VERSION}"
  api 'com.caverock:androidsvg-aar:1.4'

  implementation "com.github.penfeizhou.android.animation:glide-plugin:3.0.2"
  implementation "com.github.bumptech.glide:avif-integration:${GLIDE_VERSION}"

  api 'com.github.bumptech.glide:okhttp3-integration:4.11.0'
  api "com.squareup.okhttp3:okhttp:${expoModule.safeExtGet("okHttpVersion", '4.9.2')}"

  implementation 'org.jetbrains.kotlinx:kotlinx-coroutines-core:1.5.1'
  implementation "jp.wasabeef:glide-transformations:4.3.0"
}<|MERGE_RESOLUTION|>--- conflicted
+++ resolved
@@ -8,11 +8,7 @@
   namespace "expo.modules.image"
   defaultConfig {
     versionCode 1
-<<<<<<< HEAD
-    versionName "2.1.1"
-=======
     versionName "2.1.2"
->>>>>>> cd391c95
     consumerProguardFiles("proguard-rules.pro")
 
     buildConfigField("boolean", "ALLOW_GLIDE_LOGS", project.properties.get("EXPO_ALLOW_GLIDE_LOGS", "false"))
