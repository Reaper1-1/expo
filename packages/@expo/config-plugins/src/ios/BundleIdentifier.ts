import { ExpoConfig } from '@expo/config-types';
import plist, { PlistObject } from '@expo/plist';
import assert from 'assert';
import fs from 'fs';
import xcode, { XCBuildConfiguration } from 'xcode';

import { InfoPlist } from './IosConfig.types';
import { getAllInfoPlistPaths, getAllPBXProjectPaths, getPBXProjectPath } from './Paths';
import { findFirstNativeTarget, getXCBuildConfigurationFromPbxproj } from './Target';
import {
  ConfigurationSectionEntry,
  getBuildConfigurationsForListId,
  resolveXcodeBuildSetting,
} from './utils/Xcodeproj';
import { trimQuotes } from './utils/string';
<<<<<<< HEAD
=======
import { ConfigPlugin, XcodeProject } from '../Plugin.types';
>>>>>>> 4fa8b839
import { withXcodeProject } from '../plugins/ios-plugins';

export const withBundleIdentifier: ConfigPlugin<{ bundleIdentifier?: string }> = (
  config,
  { bundleIdentifier }
) => {
<<<<<<< HEAD
  function getBundleId(exp: ExpoConfig) {
    const bundleId = bundleIdentifier ?? exp.ios?.bundleIdentifier;
    assert(
      bundleId,
      '`bundleIdentifier` must be defined in the app config (`expo.ios.bundleIdentifier`) or passed to the plugin `withBundleIdentifier`.'
    );
    return bundleId;
  } 

  // For legacy reasons, we set the bundle identifier in all child pbxproj 
  // files even though it's unclear when there would be more than one.
  withDangerousMod(config, [
    'ios',
    async (config) => {
      await setBundleIdentifierForPbxproj(config.modRequest.projectRoot, getBundleId(config));
      return config;
    },
  ]);

  // Perform the safe modification of the project.pbxproj file.
  return withXcodeProject(config, config => {  
    config.modResults = updateBundleIdentifierForPbxprojObject(config.modResults, getBundleId(config));
=======
  return withXcodeProject(config, async (config) => {
    const bundleId = bundleIdentifier ?? config.ios?.bundleIdentifier;
    // Should never happen.
    assert(
      bundleId,
      '`bundleIdentifier` must be defined in the app config (`ios.bundleIdentifier`) or passed to the plugin `withBundleIdentifier`.'
    );

    config.modResults = updateBundleIdentifierForPbxprojObject(config.modResults, bundleId, false);

>>>>>>> 4fa8b839
    return config;
  });
};

function getBundleIdentifier(config: Pick<ExpoConfig, 'ios'>): string | null {
  return config.ios?.bundleIdentifier ?? null;
}

/**
 * In Turtle v1 we set the bundleIdentifier directly on Info.plist rather
 * than in pbxproj
 */
function setBundleIdentifier(config: ExpoConfig, infoPlist: InfoPlist): InfoPlist {
  const bundleIdentifier = getBundleIdentifier(config);

  if (!bundleIdentifier) {
    return infoPlist;
  }

  return {
    ...infoPlist,
    CFBundleIdentifier: bundleIdentifier,
  };
}

/**
 * Gets the bundle identifier defined in the Xcode project found in the project directory.
 *
 * A bundle identifier is stored as a value in XCBuildConfiguration entry.
 * Those entries exist for every pair (build target, build configuration).
 * Unless target name is passed, the first target defined in the pbxproj is used
 * (to keep compatibility with the inaccurate legacy implementation of this function).
 * The build configuration is usually 'Release' or 'Debug'. However, it could be any arbitrary string.
 * Defaults to 'Release'.
 *
 * @param {string} projectRoot Path to project root containing the ios directory
 * @param {string} targetName Target name
 * @param {string} buildConfiguration Build configuration. Defaults to 'Release'.
 * @returns {string | null} bundle identifier of the Xcode project or null if the project is not configured
 */
function getBundleIdentifierFromPbxproj(
  projectRoot: string,
  {
    targetName,
    buildConfiguration = 'Release',
  }: { targetName?: string; buildConfiguration?: string } = {}
): string | null {
  let pbxprojPath: string;
  try {
    pbxprojPath = getPBXProjectPath(projectRoot);
  } catch {
    return null;
  }
  const project = xcode.project(pbxprojPath);
  project.parseSync();

  const xcBuildConfiguration = getXCBuildConfigurationFromPbxproj(project, {
    targetName,
    buildConfiguration,
  });
  if (!xcBuildConfiguration) {
    return null;
  }
  return getProductBundleIdentifierFromBuildConfiguration(xcBuildConfiguration);
}

function getProductBundleIdentifierFromBuildConfiguration(
  xcBuildConfiguration: XCBuildConfiguration
): string | null {
  const bundleIdentifierRaw = xcBuildConfiguration.buildSettings.PRODUCT_BUNDLE_IDENTIFIER;
  if (bundleIdentifierRaw) {
    const bundleIdentifier = trimQuotes(bundleIdentifierRaw);
    return resolveXcodeBuildSetting(
      bundleIdentifier,
      (setting) => xcBuildConfiguration.buildSettings[setting] as string | undefined
    );
  } else {
    return null;
  }
}

/**
 * Updates the bundle identifier for a given pbxproj
 *
 * @param {string} pbxprojPath Path to pbxproj file
 * @param {string} bundleIdentifier Bundle identifier to set in the pbxproj
 * @param {boolean} [updateProductName=true]  Whether to update PRODUCT_NAME
 */
function updateBundleIdentifierForPbxproj(
  pbxprojPath: string,
  bundleIdentifier: string,
  updateProductName: boolean = true
): void {
  const project = xcode.project(pbxprojPath);
  project.parseSync();
<<<<<<< HEAD
  updateBundleIdentifierForPbxprojObject(project, bundleIdentifier, updateProductName)
  fs.writeFileSync(pbxprojPath, project.writeSync());
}

function updateBundleIdentifierForPbxprojObject(
  project: xcode.XcodeProject,
  bundleIdentifier: string,
  updateProductName: boolean = true
): xcode.XcodeProject {
=======
  fs.writeFileSync(
    pbxprojPath,
    updateBundleIdentifierForPbxprojObject(project, bundleIdentifier, updateProductName).writeSync()
  );
}
>>>>>>> 4fa8b839

/**
 * Updates the bundle identifier for a given pbxproj
 *
 * @param {string} project pbxproj file
 * @param {string} bundleIdentifier Bundle identifier to set in the pbxproj
 * @param {boolean} [updateProductName=true]  Whether to update PRODUCT_NAME
 */
function updateBundleIdentifierForPbxprojObject(
  project: XcodeProject,
  bundleIdentifier: string,
  updateProductName: boolean = true
) {
  const [, nativeTarget] = findFirstNativeTarget(project);

  getBuildConfigurationsForListId(project, nativeTarget.buildConfigurationList).forEach(
    ([, item]: ConfigurationSectionEntry) => {
      if (item.buildSettings.PRODUCT_BUNDLE_IDENTIFIER === bundleIdentifier) {
        return;
      }

      item.buildSettings.PRODUCT_BUNDLE_IDENTIFIER = `"${bundleIdentifier}"`;

      if (updateProductName) {
        const productName = bundleIdentifier.split('.').pop();
        if (!productName?.includes('$')) {
          item.buildSettings.PRODUCT_NAME = productName;
        }
      }
    }
  );
<<<<<<< HEAD

=======
>>>>>>> 4fa8b839
  return project;
}

/**
 * Updates the bundle identifier for pbx projects inside the ios directory of the given project root
 *
 * @param {string} projectRoot Path to project root containing the ios directory
 * @param {string} bundleIdentifier Desired bundle identifier
 * @param {boolean} [updateProductName=true]  Whether to update PRODUCT_NAME
 */
function setBundleIdentifierForPbxproj(
  projectRoot: string,
  bundleIdentifier: string,
  updateProductName: boolean = true
): void {
  // Get all pbx projects in the ${projectRoot}/ios directory
  let pbxprojPaths: string[] = [];
  try {
    pbxprojPaths = getAllPBXProjectPaths(projectRoot);
  } catch {}

  for (const pbxprojPath of pbxprojPaths) {
    updateBundleIdentifierForPbxproj(pbxprojPath, bundleIdentifier, updateProductName);
  }
}

/**
 * Reset bundle identifier field in Info.plist to use PRODUCT_BUNDLE_IDENTIFIER, as recommended by Apple.
 */

const defaultBundleId = '$(PRODUCT_BUNDLE_IDENTIFIER)';

function resetAllPlistBundleIdentifiers(projectRoot: string): void {
  const infoPlistPaths = getAllInfoPlistPaths(projectRoot);

  for (const plistPath of infoPlistPaths) {
    resetPlistBundleIdentifier(plistPath);
  }
}

function resetPlistBundleIdentifier(plistPath: string): void {
  const rawPlist = fs.readFileSync(plistPath, 'utf8');
  const plistObject = plist.parse(rawPlist) as PlistObject;

  if (plistObject.CFBundleIdentifier) {
    if (plistObject.CFBundleIdentifier === defaultBundleId) return;

    // attempt to match default Info.plist format
    const format = { pretty: true, indent: `\t` };

    const xml = plist.build(
      {
        ...plistObject,
        CFBundleIdentifier: defaultBundleId,
      },
      format
    );

    if (xml !== rawPlist) {
      fs.writeFileSync(plistPath, xml);
    }
  }
}

export {
  getBundleIdentifier,
  setBundleIdentifier,
  getBundleIdentifierFromPbxproj,
  updateBundleIdentifierForPbxproj,
  setBundleIdentifierForPbxproj,
  resetAllPlistBundleIdentifiers,
  resetPlistBundleIdentifier,
};<|MERGE_RESOLUTION|>--- conflicted
+++ resolved
@@ -13,40 +13,13 @@
   resolveXcodeBuildSetting,
 } from './utils/Xcodeproj';
 import { trimQuotes } from './utils/string';
-<<<<<<< HEAD
-=======
 import { ConfigPlugin, XcodeProject } from '../Plugin.types';
->>>>>>> 4fa8b839
 import { withXcodeProject } from '../plugins/ios-plugins';
 
 export const withBundleIdentifier: ConfigPlugin<{ bundleIdentifier?: string }> = (
   config,
   { bundleIdentifier }
 ) => {
-<<<<<<< HEAD
-  function getBundleId(exp: ExpoConfig) {
-    const bundleId = bundleIdentifier ?? exp.ios?.bundleIdentifier;
-    assert(
-      bundleId,
-      '`bundleIdentifier` must be defined in the app config (`expo.ios.bundleIdentifier`) or passed to the plugin `withBundleIdentifier`.'
-    );
-    return bundleId;
-  } 
-
-  // For legacy reasons, we set the bundle identifier in all child pbxproj 
-  // files even though it's unclear when there would be more than one.
-  withDangerousMod(config, [
-    'ios',
-    async (config) => {
-      await setBundleIdentifierForPbxproj(config.modRequest.projectRoot, getBundleId(config));
-      return config;
-    },
-  ]);
-
-  // Perform the safe modification of the project.pbxproj file.
-  return withXcodeProject(config, config => {  
-    config.modResults = updateBundleIdentifierForPbxprojObject(config.modResults, getBundleId(config));
-=======
   return withXcodeProject(config, async (config) => {
     const bundleId = bundleIdentifier ?? config.ios?.bundleIdentifier;
     // Should never happen.
@@ -57,7 +30,6 @@
 
     config.modResults = updateBundleIdentifierForPbxprojObject(config.modResults, bundleId, false);
 
->>>>>>> 4fa8b839
     return config;
   });
 };
@@ -153,23 +125,11 @@
 ): void {
   const project = xcode.project(pbxprojPath);
   project.parseSync();
-<<<<<<< HEAD
-  updateBundleIdentifierForPbxprojObject(project, bundleIdentifier, updateProductName)
-  fs.writeFileSync(pbxprojPath, project.writeSync());
-}
-
-function updateBundleIdentifierForPbxprojObject(
-  project: xcode.XcodeProject,
-  bundleIdentifier: string,
-  updateProductName: boolean = true
-): xcode.XcodeProject {
-=======
   fs.writeFileSync(
     pbxprojPath,
     updateBundleIdentifierForPbxprojObject(project, bundleIdentifier, updateProductName).writeSync()
   );
 }
->>>>>>> 4fa8b839
 
 /**
  * Updates the bundle identifier for a given pbxproj
@@ -201,10 +161,6 @@
       }
     }
   );
-<<<<<<< HEAD
-
-=======
->>>>>>> 4fa8b839
   return project;
 }
 
