--- conflicted
+++ resolved
@@ -109,7 +109,11 @@
   return config;
 }
 
-/** Compile modifiers in a prebuild config. */
+/**
+ *
+ * @param projectRoot
+ * @param config
+ */
 async function compileModsAsync(config, props) {
   if (props.introspect === true) {
     config = withIntrospectionBaseMods(config);
@@ -149,18 +153,17 @@
     finalized: 1
   }
 };
-
-/** A generic plugin compiler. */
+/**
+ * A generic plugin compiler.
+ *
+ * @param config
+ */
 async function evalModsAsync(config, {
   projectRoot,
   introspect,
   platforms,
   assertMissingModProviders,
-<<<<<<< HEAD
-  templateProjectRoot
-=======
   ignoreExistingNativeFiles = false
->>>>>>> 4fa8b839
 }) {
   const modRawConfig = getRawClone(config);
   for (const [platformName, platform] of Object.entries(config.mods ?? {})) {
@@ -187,11 +190,7 @@
           platform: platformName,
           modName,
           introspect: !!introspect,
-<<<<<<< HEAD
-          templateProjectRoot
-=======
           ignoreExistingNativeFiles
->>>>>>> 4fa8b839
         };
         if (!mod.isProvider) {
           // In strict mode, throw an error.
