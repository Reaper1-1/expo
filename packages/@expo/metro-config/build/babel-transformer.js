"use strict";

function _nodeAssert() {
  const data = _interopRequireDefault(require("node:assert"));
  _nodeAssert = function () {
    return data;
  };
  return data;
}
function _nodeCrypto() {
  const data = _interopRequireDefault(require("node:crypto"));
  _nodeCrypto = function () {
    return data;
  };
  return data;
}
function _nodeFs() {
  const data = _interopRequireDefault(require("node:fs"));
  _nodeFs = function () {
    return data;
  };
  return data;
}
function _loadBabelConfig() {
  const data = require("./loadBabelConfig");
  _loadBabelConfig = function () {
    return data;
  };
  return data;
}
function _transformSync() {
  const data = require("./transformSync");
  _transformSync = function () {
    return data;
  };
  return data;
}
function _interopRequireDefault(obj) { return obj && obj.__esModule ? obj : { default: obj }; }
/**
 * Copyright (c) 650 Industries (Expo). All rights reserved.
 * Copyright (c) Meta Platforms, Inc. and affiliates.
 *
 * This source code is licensed under the MIT license found in the
 * LICENSE file in the root directory of this source tree.
 */
// A fork of the upstream babel-transformer that uses Expo-specific babel defaults
// and adds support for web and Node.js environments via `isServer` on the Babel caller.

<<<<<<< HEAD
// import { NodePath } from '@babel/core';
// import generate from '@babel/generator';
// import * as types from '@babel/types';
// @ts-expect-error

// @ts-expect-error

=======
>>>>>>> db81ceff
const cacheKeyParts = [_nodeFs().default.readFileSync(__filename), require('babel-preset-fbjs/package.json').version];
function isCustomTruthy(value) {
  return value === true || value === 'true';
}
function getBabelCaller({
  filename,
  options
}) {
  var _options$customTransf, _options$customTransf2, _options$customTransf3, _options$customTransf4;
  const isNodeModule = filename.includes('node_modules');
  const isServer = ((_options$customTransf = options.customTransformOptions) === null || _options$customTransf === void 0 ? void 0 : _options$customTransf.environment) === 'node';
  return {
    name: 'metro',
    bundler: 'metro',
    platform: options.platform,
    // Empower the babel preset to know the env it's bundling for.
    // Metro automatically updates the cache to account for the custom transform options.
    isServer,
    // The base url to make requests from, used for hosting from non-standard locations.
    baseUrl: typeof ((_options$customTransf2 = options.customTransformOptions) === null || _options$customTransf2 === void 0 ? void 0 : _options$customTransf2.baseUrl) === 'string' ? decodeURI(options.customTransformOptions.baseUrl) : '',
    isDev: options.dev,
    // This value indicates if the user has disabled the feature or not.
    // Other criteria may still cause the feature to be disabled, but all inputs used are
    // already considered in the cache key.
    preserveEnvVars: isCustomTruthy((_options$customTransf3 = options.customTransformOptions) === null || _options$customTransf3 === void 0 ? void 0 : _options$customTransf3.preserveEnvVars) ? true : undefined,
    // Pass the engine to babel so we can automatically transpile for the correct
    // target environment.
    engine: (_options$customTransf4 = options.customTransformOptions) === null || _options$customTransf4 === void 0 ? void 0 : _options$customTransf4.engine,
    // Provide the project root for accurately reading the Expo config.
    projectRoot: options.projectRoot,
    isNodeModule,
    isHMREnabled: options.hot
  };
}
const transform = ({
  filename,
  src,
  options,
  // `plugins` is used for `functionMapBabelPlugin` from `metro-source-map`. Could make sense to move this to `babel-preset-expo` too.
  plugins
}) => {
  const OLD_BABEL_ENV = process.env.BABEL_ENV;
  process.env.BABEL_ENV = options.dev ? 'development' : process.env.BABEL_ENV || 'production';
  try {
    const babelConfig = {
      // ES modules require sourceType='module' but OSS may not always want that
      sourceType: 'unambiguous',
      // The output we want from Babel methods
      ast: true,
      code: false,
      // NOTE(EvanBacon): We split the parse/transform steps up to accommodate
      // Hermes parsing, but this defaults to cloning the AST which increases
      // the transformation time by a fair amount.
      // You get this behavior by default when using Babel's `transform` method directly.
      cloneInputAst: false,
      // Options for debugging
      cwd: options.projectRoot,
      filename,
      highlightCode: true,
      // Load the project babel config file.
      ...(0, _loadBabelConfig().loadBabelConfig)(options),
      babelrc: typeof options.enableBabelRCLookup === 'boolean' ? options.enableBabelRCLookup : true,
      plugins,
      // NOTE(EvanBacon): We heavily leverage the caller functionality to mutate the babel config.
      // This compensates for the lack of a format plugin system in Metro. Users can modify the
      // all (most) of the transforms in their local Babel config.
      // This also helps us keep the transform layers small and focused on a single task. We can also use this to
      // ensure the Babel config caching is more accurate.
      // Additionally, by moving everything Babel-related to the Babel preset, it makes it easier for users to reason
      // about the requirements of an Expo project, making it easier to migrate to other transpilers in the future.
      caller: getBabelCaller({
        filename,
        options
      })
    };
<<<<<<< HEAD

    // const phases: {
    //   code: string | null;
    //   name: string;
    //   visitorType: 'enter' | 'exit';
    //   currentNode: unknown;
    // }[] = [];
    // if (!filename.match(/node_modules/) && filename.match(/src\/app\/_layout/)) {
    //   // Track the modifications made to the AST by the plugins and store in metadata for Why UI.
    //   Object.assign(babelConfig, {
    //     wrapPluginVisitorMethod(
    //       pluginAlias: string,
    //       visitorType: 'enter' | 'exit',
    //       callback: (path: NodePath<types.Node>, state: any) => void
    //     ) {
    //       const getPreviousPhaseCode = () => {
    //         if (phases.length === 0) return null;
    //         let i = phases.length - 1;
    //         while (i >= 0) {
    //           if (phases[i].code != null) {
    //             return phases[i].code;
    //           }
    //           i--;
    //         }
    //         return null;
    //       };
    //       // @ts-expect-error
    //       return function (...args) {
    //         if (!pluginAlias.startsWith('internal.')) {
    //           const { code } = generate(getProgramParent(args[0]).node);
    //           if (phases.length === 0 || phases[phases.length - 1].code !== code) {
    //             console.log(
    //               'Collect:',
    //               filename,
    //               pluginAlias,
    //               visitorType,
    //               code,
    //               args[0].node.type
    //             );
    //             const previous = getPreviousPhaseCode();
    //             if (code === previous) {
    //               console.log('SKIP:!!', pluginAlias);
    //             }
    //             phases.push({
    //               code: code === previous ? null : code,
    //               name: pluginAlias,
    //               visitorType,
    //               currentNode: args[0].node.type,
    //             });
    //           }
    //         }
    //         // @ts-expect-error
    //         callback.call(this, ...args);
    //       };
    //     },
    //   });
    // }

    const sourceAst = isTypeScriptSource(filename) || isTSXSource(filename) || !options.hermesParser ? (0, _babelCore().parseSync)(src, babelConfig) : require('hermes-parser').parse(src, {
      babel: true,
      sourceType: babelConfig.sourceType
    });
    const result = (0, _babelCore().transformFromAstSync)(sourceAst, src, babelConfig);
=======
    const result = (0, _transformSync().transformSync)(src, babelConfig, options);
>>>>>>> db81ceff

    // The result from `transformFromAstSync` can be null (if the file is ignored)
    if (!result) {
      // BabelTransformer specifies that the `ast` can never be null but
      // the function returns here. Discovered when typing `BabelNode`.
      return {
        ast: null
      };
    }
    (0, _nodeAssert().default)(result.ast);
    // // @ts-expect-error
    // if (!result.metadata) result.metadata = {};
    // // @ts-expect-error
    // result.metadata._yuiPhases = phases;

    return {
      ast: result.ast,
      metadata: result.metadata
    };
  } finally {
    if (OLD_BABEL_ENV) {
      process.env.BABEL_ENV = OLD_BABEL_ENV;
    }
  }
};
function getCacheKey() {
  const key = _nodeCrypto().default.createHash('md5');
  cacheKeyParts.forEach(part => key.update(part));
  return key.digest('hex');
}
const babelTransformer = {
  transform,
  getCacheKey
};
module.exports = babelTransformer;
function getProgramParent(path) {
  let parent = path;
  do {
    if (parent.isProgram()) return parent;
  } while (parent = parent.parentPath);
}
//# sourceMappingURL=babel-transformer.js.map<|MERGE_RESOLUTION|>--- conflicted
+++ resolved
@@ -46,16 +46,6 @@
 // A fork of the upstream babel-transformer that uses Expo-specific babel defaults
 // and adds support for web and Node.js environments via `isServer` on the Babel caller.
 
-<<<<<<< HEAD
-// import { NodePath } from '@babel/core';
-// import generate from '@babel/generator';
-// import * as types from '@babel/types';
-// @ts-expect-error
-
-// @ts-expect-error
-
-=======
->>>>>>> db81ceff
 const cacheKeyParts = [_nodeFs().default.readFileSync(__filename), require('babel-preset-fbjs/package.json').version];
 function isCustomTruthy(value) {
   return value === true || value === 'true';
@@ -131,73 +121,7 @@
         options
       })
     };
-<<<<<<< HEAD
-
-    // const phases: {
-    //   code: string | null;
-    //   name: string;
-    //   visitorType: 'enter' | 'exit';
-    //   currentNode: unknown;
-    // }[] = [];
-    // if (!filename.match(/node_modules/) && filename.match(/src\/app\/_layout/)) {
-    //   // Track the modifications made to the AST by the plugins and store in metadata for Why UI.
-    //   Object.assign(babelConfig, {
-    //     wrapPluginVisitorMethod(
-    //       pluginAlias: string,
-    //       visitorType: 'enter' | 'exit',
-    //       callback: (path: NodePath<types.Node>, state: any) => void
-    //     ) {
-    //       const getPreviousPhaseCode = () => {
-    //         if (phases.length === 0) return null;
-    //         let i = phases.length - 1;
-    //         while (i >= 0) {
-    //           if (phases[i].code != null) {
-    //             return phases[i].code;
-    //           }
-    //           i--;
-    //         }
-    //         return null;
-    //       };
-    //       // @ts-expect-error
-    //       return function (...args) {
-    //         if (!pluginAlias.startsWith('internal.')) {
-    //           const { code } = generate(getProgramParent(args[0]).node);
-    //           if (phases.length === 0 || phases[phases.length - 1].code !== code) {
-    //             console.log(
-    //               'Collect:',
-    //               filename,
-    //               pluginAlias,
-    //               visitorType,
-    //               code,
-    //               args[0].node.type
-    //             );
-    //             const previous = getPreviousPhaseCode();
-    //             if (code === previous) {
-    //               console.log('SKIP:!!', pluginAlias);
-    //             }
-    //             phases.push({
-    //               code: code === previous ? null : code,
-    //               name: pluginAlias,
-    //               visitorType,
-    //               currentNode: args[0].node.type,
-    //             });
-    //           }
-    //         }
-    //         // @ts-expect-error
-    //         callback.call(this, ...args);
-    //       };
-    //     },
-    //   });
-    // }
-
-    const sourceAst = isTypeScriptSource(filename) || isTSXSource(filename) || !options.hermesParser ? (0, _babelCore().parseSync)(src, babelConfig) : require('hermes-parser').parse(src, {
-      babel: true,
-      sourceType: babelConfig.sourceType
-    });
-    const result = (0, _babelCore().transformFromAstSync)(sourceAst, src, babelConfig);
-=======
     const result = (0, _transformSync().transformSync)(src, babelConfig, options);
->>>>>>> db81ceff
 
     // The result from `transformFromAstSync` can be null (if the file is ignored)
     if (!result) {
@@ -208,11 +132,6 @@
       };
     }
     (0, _nodeAssert().default)(result.ast);
-    // // @ts-expect-error
-    // if (!result.metadata) result.metadata = {};
-    // // @ts-expect-error
-    // result.metadata._yuiPhases = phases;
-
     return {
       ast: result.ast,
       metadata: result.metadata
@@ -233,10 +152,4 @@
   getCacheKey
 };
 module.exports = babelTransformer;
-function getProgramParent(path) {
-  let parent = path;
-  do {
-    if (parent.isProgram()) return parent;
-  } while (parent = parent.parentPath);
-}
 //# sourceMappingURL=babel-transformer.js.map