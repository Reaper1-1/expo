--- conflicted
+++ resolved
@@ -39,15 +39,6 @@
     if (routerRoot == null) {
         memoizeWarning('Missing transform.routerRoot option in Metro bundling request, falling back to `app` as routes directory.');
     }
-<<<<<<< HEAD
-    (0, _nodeAssert().default)(result.ast);
-    // // @ts-expect-error
-    // if (!result.metadata) result.metadata = {};
-    // // @ts-expect-error
-    // result.metadata._yuiPhases = phases;
-
-=======
->>>>>>> 79d3d421
     return {
         name: 'metro',
         bundler: 'metro',
@@ -140,10 +131,4 @@
     getCacheKey,
 };
 module.exports = babelTransformer;
-function getProgramParent(path) {
-  let parent = path;
-  do {
-    if (parent.isProgram()) return parent;
-  } while (parent = parent.parentPath);
-}
 //# sourceMappingURL=babel-transformer.js.map