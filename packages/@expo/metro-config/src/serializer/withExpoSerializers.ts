/**
 * Copyright © 2022 650 Industries.
 *
 * This source code is licensed under the MIT license found in the
 * LICENSE file in the root directory of this source tree.
 */
import { isJscSafeUrl, toNormalUrl } from 'jsc-safe-url';
import { MetroConfig, MixedOutput, Module, ReadOnlyGraph, SerializerOptions } from 'metro';
import sourceMapStringMod from 'metro/src/DeltaBundler/Serializers/sourceMapString';
import bundleToString from 'metro/src/lib/bundleToString';
import { ConfigT, InputConfigT } from 'metro-config';

import { stringToUUID } from './debugId';
import {
  environmentVariableSerializerPlugin,
  serverPreludeSerializerPlugin,
} from './environmentVariableSerializerPlugin';
import { ExpoSerializerOptions, baseJSBundle } from './fork/baseJSBundle';
import { reconcileTransformSerializerPlugin } from './reconcileTransformSerializerPlugin';
import { getSortedModules, graphToSerialAssetsAsync } from './serializeChunks';
import { SerialAsset } from './serializerAssets';
import { treeShakeSerializer } from './treeShakeSerializerPlugin';
import { env } from '../env';

export type Serializer = NonNullable<ConfigT['serializer']['customSerializer']>;

export type SerializerParameters = [
  string,
  readonly Module[],
  ReadOnlyGraph,
  ExpoSerializerOptions,
];

export type SerializerConfigOptions = {
  unstable_beforeAssetSerializationPlugins?: ((serializationInput: {
    graph: ReadOnlyGraph<MixedOutput>;
    premodules: Module[];
    debugId?: string;
  }) => Module[])[];
};

// A serializer that processes the input and returns a modified version.
// Unlike a serializer, these can be chained together.
export type SerializerPlugin = (
  ...props: SerializerParameters
) => SerializerParameters | Promise<SerializerParameters>;

const sourceMapString =
  typeof sourceMapStringMod !== 'function'
    ? sourceMapStringMod.sourceMapString
    : sourceMapStringMod;

export function withExpoSerializers(
  config: InputConfigT,
  options: SerializerConfigOptions = {}
): InputConfigT {
  const processors: SerializerPlugin[] = [];
  processors.push(serverPreludeSerializerPlugin);
  if (!env.EXPO_NO_CLIENT_ENV_VARS) {
    processors.push(environmentVariableSerializerPlugin);
  }

  // Then tree-shake the modules.
  processors.push(treeShakeSerializer);

  // Then finish transforming the modules from AST to JS.
  processors.push(reconcileTransformSerializerPlugin);

  return withSerializerPlugins(config, processors, options);
}

// There can only be one custom serializer as the input doesn't match the output.
// Here we simply run
export function withSerializerPlugins(
  config: InputConfigT,
  processors: SerializerPlugin[],
  options: SerializerConfigOptions = {}
): InputConfigT {
  const originalSerializer = config.serializer?.customSerializer;

  return {
    ...config,
    serializer: {
      ...config.serializer,
      customSerializer: createSerializerFromSerialProcessors(
        config,
        processors,
        originalSerializer ?? null,
        options
      ),
    },
  };
}

export function createDefaultExportCustomSerializer(
  config: Partial<MetroConfig>,
  configOptions: SerializerConfigOptions = {}
): Serializer {
  return async (
    entryPoint: string,
    preModules: readonly Module<MixedOutput>[],
    graph: ReadOnlyGraph<MixedOutput>,
    inputOptions: SerializerOptions<MixedOutput>
  ): Promise<string | { code: string; map: string }> => {
    const isPossiblyDev = graph.transformOptions.hot;
    // TODO: This is a temporary solution until we've converged on using the new serializer everywhere.
    const enableDebugId = inputOptions.inlineSourceMap !== true && !isPossiblyDev;

    const context = {
      platform: graph.transformOptions?.platform,
      environment: graph.transformOptions?.customTransformOptions?.environment ?? 'client',
    };

    const options: SerializerOptions<MixedOutput> = {
      ...inputOptions,
      createModuleId: (moduleId, ...props) => {
        if (props.length > 0) {
          return inputOptions.createModuleId(moduleId, ...props);
        }

        return inputOptions.createModuleId(
          moduleId,
          // @ts-expect-error: context is added by Expo and not part of the upstream Metro implementation.
          context
        );
      },
    };

    const originalCreateModuleId = options.createModuleId;
    const context = {
      platform: graph.transformOptions.platform,
      environment: graph.transformOptions.customTransformOptions?.environment ?? 'client',
    };

    options.createModuleId = (moduleId, ...props) => {
      if (props.length > 0) {
        return originalCreateModuleId(moduleId, ...props);
      }
      return originalCreateModuleId(moduleId, context);
    };

    let debugId: string | undefined;
    const loadDebugId = () => {
      if (!enableDebugId || debugId) {
        return debugId;
      }

      // TODO: Perform this cheaper.
      const bundle = baseJSBundle(entryPoint, preModules, graph, {
        ...options,
        debugId: undefined,
      });
      const outputCode = bundleToString(bundle).code;
      debugId = stringToUUID(outputCode);
      return debugId;
    };

    let premodulesToBundle = [...preModules];

    let bundleCode: string | null = null;
    let bundleMap: string | null = null;

    if (config.serializer?.customSerializer) {
      const bundle = await config.serializer?.customSerializer(
        entryPoint,
        premodulesToBundle,
        graph,
        options
      );
      if (typeof bundle === 'string') {
        bundleCode = bundle;
      } else {
        bundleCode = bundle.code;
        bundleMap = bundle.map;
      }
    } else {
      const debugId = loadDebugId();
      if (configOptions.unstable_beforeAssetSerializationPlugins) {
        for (const plugin of configOptions.unstable_beforeAssetSerializationPlugins) {
          premodulesToBundle = plugin({ graph, premodules: [...premodulesToBundle], debugId });
        }
      }
      bundleCode = bundleToString(
        baseJSBundle(entryPoint, premodulesToBundle, graph, {
          ...options,
          debugId,
        })
      ).code;
    }

    const getEnsuredMaps = () => {
      bundleMap ??= sourceMapString(
        [...premodulesToBundle, ...getSortedModules([...graph.dependencies.values()], options)],
        {
          // TODO: Surface this somehow.
          excludeSource: false,
          // excludeSource: options.serializerOptions?.excludeSource,
          processModuleFilter: options.processModuleFilter,
          shouldAddToIgnoreList: options.shouldAddToIgnoreList,
        }
      );

      return bundleMap;
    };

    if (!bundleMap && options.sourceUrl) {
      const url = isJscSafeUrl(options.sourceUrl)
        ? toNormalUrl(options.sourceUrl)
        : options.sourceUrl;
      const parsed = new URL(url, 'http://expo.dev');
      // Is dev server request for source maps...
      if (parsed.pathname.endsWith('.map')) {
        return {
          code: bundleCode,
          map: getEnsuredMaps(),
        };
      }
    }

    if (isPossiblyDev) {
      if (bundleMap == null) {
        return bundleCode;
      }
      return {
        code: bundleCode,
        map: bundleMap,
      };
    }

    // Exports....

    bundleMap ??= getEnsuredMaps();

    if (enableDebugId) {
      const mutateSourceMapWithDebugId = (sourceMap: string) => {
        // NOTE: debugId isn't required for inline source maps because the source map is included in the same file, therefore
        // we don't need to disambiguate between multiple source maps.
        const sourceMapObject = JSON.parse(sourceMap);
        sourceMapObject.debugId = loadDebugId();
        // NOTE: Sentry does this, but bun does not.
        // sourceMapObject.debug_id = debugId;
        return JSON.stringify(sourceMapObject);
      };

      return {
        code: bundleCode,
        map: mutateSourceMapWithDebugId(bundleMap),
      };
    }

    return {
      code: bundleCode,
      map: bundleMap,
    };
  };
}

function getDefaultSerializer(
  config: MetroConfig,
  fallbackSerializer?: Serializer | null,
  configOptions: SerializerConfigOptions = {}
): Serializer {
  const defaultSerializer =
    fallbackSerializer ?? createDefaultExportCustomSerializer(config, configOptions);

  return async (
    entryPoint: string,
    preModules: readonly Module<MixedOutput>[],
    graph: ReadOnlyGraph<MixedOutput>,
    inputOptions: ExpoSerializerOptions
  ): Promise<string | { code: string; map: string }> => {
<<<<<<< HEAD
    const [, , graph, options] = props;

    const context = {
      platform: graph.transformOptions.platform,
      environment: graph.transformOptions.customTransformOptions?.environment ?? 'client',
    };

    const originalCreateModuleId = options.createModuleId;
    options.createModuleId = (moduleId, ...props) => {
      if (props.length > 0) {
        return originalCreateModuleId(moduleId, ...props);
      }
      return originalCreateModuleId(moduleId, context);
=======
    const context = {
      platform: graph.transformOptions?.platform,
      environment: graph.transformOptions?.customTransformOptions?.environment ?? 'client',
    };

    const options: ExpoSerializerOptions = {
      ...inputOptions,
      createModuleId: (moduleId, ...props) => {
        if (props.length > 0) {
          return inputOptions.createModuleId(moduleId, ...props);
        }
        return inputOptions.createModuleId(
          moduleId,
          // @ts-expect-error: context is added by Expo and not part of the upstream Metro implementation.
          context
        );
      },
>>>>>>> 96d898bb
    };

    const customSerializerOptions = inputOptions.serializerOptions;

    // Custom options can only be passed outside of the dev server, meaning
    // we don't need to stringify the results at the end, i.e. this is `npx expo export` or `npx expo export:embed`.
    const supportsNonSerialReturn = !!customSerializerOptions?.output;

    const serializerOptions = (() => {
      if (customSerializerOptions) {
        return {
          outputMode: customSerializerOptions.output,
          splitChunks: customSerializerOptions.splitChunks,
          usedExports: customSerializerOptions.usedExports,
          includeSourceMaps: customSerializerOptions.includeSourceMaps,
        };
      }
      if (options.sourceUrl) {
        const sourceUrl = isJscSafeUrl(options.sourceUrl)
          ? toNormalUrl(options.sourceUrl)
          : options.sourceUrl;

        const url = new URL(sourceUrl, 'https://expo.dev');

        return {
          outputMode: url.searchParams.get('serializer.output'),
          usedExports: url.searchParams.get('serializer.usedExports') === 'true',
          splitChunks: url.searchParams.get('serializer.splitChunks') === 'true',
          includeSourceMaps: url.searchParams.get('serializer.map') === 'true',
        };
      }
      return null;
    })();

    if (serializerOptions?.outputMode !== 'static') {
      return defaultSerializer(entryPoint, preModules, graph, options);
    }

    // Mutate the serializer options with the parsed options.
    options.serializerOptions = {
      ...options.serializerOptions,
      ...serializerOptions,
    };

    const assets = await graphToSerialAssetsAsync(
      config,
      {
        includeSourceMaps: !!serializerOptions.includeSourceMaps,
        splitChunks: !!serializerOptions.splitChunks,
        ...configOptions,
      },
      entryPoint,
      preModules,
      graph,

      options
    );

    if (supportsNonSerialReturn) {
      // @ts-expect-error: this is future proofing for adding assets to the output as well.
      return assets;
    }

    return JSON.stringify(assets);
  };
}

export function createSerializerFromSerialProcessors(
  config: MetroConfig,
  processors: (SerializerPlugin | undefined)[],
  originalSerializer: Serializer | null,
  options: SerializerConfigOptions = {}
): Serializer {
  const finalSerializer = getDefaultSerializer(config, originalSerializer, options);
  return async (...props: SerializerParameters): ReturnType<Serializer> => {
    for (const processor of processors) {
      if (processor) {
        props = await processor(...props);
      }
    }

    return finalSerializer(...props);
  };
}

export { SerialAsset };<|MERGE_RESOLUTION|>--- conflicted
+++ resolved
@@ -269,21 +269,6 @@
     graph: ReadOnlyGraph<MixedOutput>,
     inputOptions: ExpoSerializerOptions
   ): Promise<string | { code: string; map: string }> => {
-<<<<<<< HEAD
-    const [, , graph, options] = props;
-
-    const context = {
-      platform: graph.transformOptions.platform,
-      environment: graph.transformOptions.customTransformOptions?.environment ?? 'client',
-    };
-
-    const originalCreateModuleId = options.createModuleId;
-    options.createModuleId = (moduleId, ...props) => {
-      if (props.length > 0) {
-        return originalCreateModuleId(moduleId, ...props);
-      }
-      return originalCreateModuleId(moduleId, context);
-=======
     const context = {
       platform: graph.transformOptions?.platform,
       environment: graph.transformOptions?.customTransformOptions?.environment ?? 'client',
@@ -301,7 +286,6 @@
           context
         );
       },
->>>>>>> 96d898bb
     };
 
     const customSerializerOptions = inputOptions.serializerOptions;
