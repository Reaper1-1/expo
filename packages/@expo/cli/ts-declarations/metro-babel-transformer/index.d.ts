--- conflicted
+++ resolved
@@ -40,11 +40,8 @@
       ast: Ast;
       metadata?: BabelFileMetadata & {
         reactClientReference?: string;
-<<<<<<< HEAD
         webviewReference?: string;
-=======
         hasCjsExports?: boolean;
->>>>>>> 94b7c29b
         metro?: {
           functionMap?: FBSourceFunctionMap | null;
         };
