--- conflicted
+++ resolved
@@ -225,7 +225,6 @@
           getFilesFromSerialAssets(bundle.artifacts, {
             includeSourceMaps: sourceMaps,
             files,
-<<<<<<< HEAD
             isServerHosted,
           });
 
@@ -237,9 +236,6 @@
                 src: `/${artifact.filename}`,
               });
             }
-=======
-            isServerHosted: devServer.isReactServerComponentsEnabled || hostedNative,
->>>>>>> dac8d4fc
           });
 
           // TODO: Remove duplicates...
