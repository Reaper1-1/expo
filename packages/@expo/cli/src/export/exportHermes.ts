--- conflicted
+++ resolved
@@ -219,9 +219,5 @@
 
 export function isIosUsingHermes(projectRoot: string) {
   // If nullish, then assume Hermes is used.
-<<<<<<< HEAD
-  return isHermesPossiblyEnabled(projectRoot) === false ? false : true;
-=======
   return isHermesPossiblyEnabled(projectRoot) !== false;
->>>>>>> d81c7735
 }