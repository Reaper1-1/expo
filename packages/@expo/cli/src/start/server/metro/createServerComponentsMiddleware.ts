/**
 * Copyright © 2022 650 Industries.
 *
 * This source code is licensed under the MIT license found in the
 * LICENSE file in the root directory of this source tree.
 */
import { Readable } from 'node:stream';
import { pipeline } from 'node:stream/promises';

import { SerialAsset } from '@expo/metro-config/build/serializer/serializerAssets';
import { getRscMiddleware } from '@expo/server/build/middleware/rsc';
import assert from 'assert';
import path from 'path';

import { logMetroError } from './metroErrorInterface';
import { stripAnsi } from '../../../utils/ansi';
import { memoize } from '../../../utils/fn';
import { streamToStringAsync } from '../../../utils/stream';
<<<<<<< HEAD

import {
  createBuiltinAPIRequestHandler,
  winterNext,
} from '../middleware/createBuiltinAPIRequestHandler';
import { createBundleUrlSearchParams, ExpoMetroOptions } from '../middleware/metroOptions';
import { getMetroServerRoot } from '@expo/config/paths';
import { ExportAssetMap } from '../../../export/saveAssets';
import { PathSpec } from 'expo-router/build/rsc/path';
=======
import { createBuiltinAPIRequestHandler } from '../middleware/createBuiltinAPIRequestHandler';
import {
  createBundleUrlSearchParams,
  ExpoMetroOptions,
  getMetroOptionsFromUrl,
} from '../middleware/metroOptions';
>>>>>>> 3a2f0aa6

const debug = require('debug')('expo:rsc') as typeof console.log;

type SSRLoadModuleArtifactsFunc = (
  filePath: string,
  specificOptions?: Partial<ExpoMetroOptions>
) => Promise<{ artifacts: SerialAsset[]; src: string }>;

type SSRLoadModuleFunc = <T extends Record<string, any>>(
  filePath: string,
  specificOptions?: Partial<ExpoMetroOptions>,
  extras?: { hot?: boolean }
) => Promise<T>;

const getMetroServerRootMemo = memoize(getMetroServerRoot);

export function createServerComponentsMiddleware(
  projectRoot: string,
  {
    rscPath,
    instanceMetroOptions,
    ssrLoadModule,
    ssrLoadModuleArtifacts,
    getServerUrl,
    getStaticScriptUrl,
  }: {
    rscPath: string;
    instanceMetroOptions: Partial<ExpoMetroOptions>;
    ssrLoadModule: SSRLoadModuleFunc;
    ssrLoadModuleArtifacts: SSRLoadModuleArtifactsFunc;
    getServerUrl: () => string;
    getStaticScriptUrl: () => string;
  }
) {
  const serverRoot = getMetroServerRootMemo(projectRoot);

  globalThis.__metro_node_chunk_load__ = async (chunk) => {
    console.log('[SSR]__metro_node_chunk_load__:', chunk);

    const url = new URL(chunk, 'http://localhost:0');
    const getStringParam = (key: string) => {
      const param = url.searchParams.get(key);
      if (Array.isArray(param)) {
        throw new Error(`Expected single value for ${key}`);
      }
      return param;
    };

    let pathname = url.pathname;
    if (pathname.endsWith('.bundle')) {
      pathname = pathname.slice(0, -'.bundle'.length);
    }

    const options = {
      mode: (getStringParam('dev') ?? 'true') === 'true' ? 'development' : 'production',
      minify: (getStringParam('minify') ?? 'false') === 'true',
      lazy: (getStringParam('lazy') ?? 'false') === 'true',
      routerRoot: getStringParam('transform.routerRoot') ?? 'app',
      /** Enable React compiler support in Babel. */
      // reactCompiler: boolean;
      // baseUrl?: string;
      isExporting: (getStringParam('resolver.exporting') ?? 'false') === 'true',
      /** Is bundling a DOM Component ("use dom"). */
      // inlineSourceMap?: boolean;
      // clientBoundaries?: string[];
      // splitChunks?: boolean;
      // usedExports?: boolean;
      /** Enable optimized bundling (required for tree shaking). */
      // optimize?: boolean;

      environment: 'node', // getStringParam('transform.environment') ?? 'node',
      platform: url.searchParams.get('platform') ?? 'web',
    } as const;

    // console.log('[SSR] load:', options);

    return await ssrLoadModule(path.join(serverRoot, pathname), {
      ...options,

      skipRunningSsr: true,
    });
  };

  const htmlMiddleware = {
    async GET(req: Request): Promise<Response> {
      // TODO: Add this from prod branch
      // const getSsrConfig = () => ({ input: '', searchParams: new URLSearchParams(), body: new ReadableStream() });

      const url = getFullUrl(req.url);

      const platform =
        url.searchParams.get('platform') ?? req.headers.get('expo-platform') ?? 'web';
      if (typeof platform !== 'string' || !platform || platform !== 'web') {
        throw winterNext();
      }

      // HACK: Execution order matters since the module names collide (maybe)
      const entries = await getExpoRouterRscEntriesGetterAsync({ platform });

      console.log('GET', url.pathname, platform);
      const { renderHtml } = await getHtmlRendererAsync(platform);

      const { getSsrConfig } = await getRscRendererAsync(platform);

      console.log('GET.getSsrConfig', getSsrConfig);
      const htmlHead = `<meta charset="utf-8" />
<meta name="viewport" content="width=device-width, initial-scale=1" />`;
      // <meta name="generator" content="expo" />

      const readable = await renderHtml({
        // config:,
        pathname: url.pathname,
        searchParams: url.searchParams,
        htmlHead,
        scriptUrl: getStaticScriptUrl(),

        // renderRscForHtml: async (input, searchParams) => {
        //   ctx.req.url.pathname =
        //     config.basePath + config.rscPath + '/' + encodeInput(input);
        //   ctx.req.url.search = searchParams.toString();
        //   const args: RenderRscArgs = {
        //     config,
        //     input,
        //     searchParams: ctx.req.url.searchParams,
        //     method: 'GET',
        //     context: ctx.context,
        //     body: ctx.req.body,
        //     contentType: '',
        //   };
        //   const readable = await (devServer
        //     ? renderRsc(args, {
        //         isDev: true,
        //         loadServerModuleRsc: devServer.loadServerModuleRsc,
        //         resolveClientEntry: devServer.resolveClientEntry,
        //         entries: await devServer.loadEntriesDev(config),
        //       })
        //     : renderRsc(args, { isDev: false, entries }));
        //   return readable;
        // },
        isExporting: false,
        serverRoot,
        async renderRscForHtml(input, searchParams) {
          console.log('SSR -> renderRscForHtml', input, searchParams);
          return await renderRscToReadableStream({
            input,
            decodedBody: searchParams.get('x-expo-params'),
            method: 'GET',
            contentType: '',
            platform,
            // ...args,
            body: req.body ?? undefined,
          });
        },
        async loadModule(id) {
          // TODO: Implement this
          console.warn('SSR -> loadModule not implemented', id);
        },

        resolveClientEntry: getResolveClientEntry({ platform, environment: 'node' }),
        getSsrConfigForHtml: async (pathname, searchParams) => {
          return getSsrConfig(
            { config: {}, pathname, searchParams },
            {
              entries,
              resolveClientEntry: getResolveClientEntry({ platform }),
            }
          );
        },
        // {
        //   isDev: true,
        //   loadServerModuleRsc: devServer.loadServerModuleRsc,
        //   resolveClientEntry: devServer.resolveClientEntry,
        //   entries: entriesDev!,
        // },
      });

      console.log('GET.renderHtml', readable);
      if (readable) {
        return new Response(readable, {
          headers: {
            'content-type': 'text/html; charset=utf-8',
          },
        });
      }

      // TODO: Wrap with Metro error handling...

      throw winterNext();
    },
  };

  const rscMiddleware = getRscMiddleware({
    config: {},
    // Disabled in development
    baseUrl: '',
    rscPath,
    onError: console.error,
    renderRsc: async (args) => {
      // Dev server-only implementation.
      try {
        return await renderRscToReadableStream({
          ...args,
          body: args.body!,
        });
      } catch (error: any) {
        // If you get a codeFrame error during SSR like when using a Class component in React Server Components, then this
        // will throw with:
        // {
        //   rawObject: {
        //     type: 'TransformError',
        //     lineNumber: 0,
        //     errors: [ [Object] ],
        //     name: 'SyntaxError',
        //     message: '...',
        //   }
        // }

        // TODO: Revisit all error handling now that we do direct metro bundling...
        await logMetroError(projectRoot, { error });

        const sanitizedServerMessage = stripAnsi(error.message) ?? error.message;
        throw new Response(sanitizedServerMessage, {
          status: 500,
          headers: {
            'Content-Type': 'text/plain',
          },
        });
      }
    },
  });

  let rscPathPrefix = rscPath;
  if (rscPathPrefix !== '/') {
    rscPathPrefix += '/';
  }

  async function exportServerActionsAsync(
    { platform, entryPoints }: { platform: string; entryPoints: string[] },
    files: ExportAssetMap
  ): Promise<{
    manifest: Record<string, [string, string]>;
  }> {
    const uniqueEntryPoints = [...new Set(entryPoints)];
    // TODO: Support multiple entry points in a single split server bundle...
    const serverRoot = getMetroServerRootMemo(projectRoot);

    const manifest: Record<string, [string, string]> = {};
    for (const entryPoint of uniqueEntryPoints) {
      const contents = await ssrLoadModuleArtifacts(entryPoint, {
        environment: 'react-server',
        platform,
        // Ignore the metro runtime to avoid overwriting the original in the API route.
        modulesOnly: true,
        // Required
        runModule: true,
      });

      // Naive check to ensure the module runtime is not included in the server action bundle.
      if (contents.src.includes('The experimental Metro feature')) {
        throw new Error(
          'Internal error: module runtime should not be included in server action bundles: ' +
            entryPoint
        );
      }
      const relativeName = path.relative(serverRoot, entryPoint);
      const safeName = path.basename(contents.artifacts.find((a) => a.type === 'js')!.filename!);

      const outputName = `_expo/rsc/${platform}/${safeName}`;
      // While we're here, export the router for the server to dynamically render RSC.
      files.set(outputName, {
        targetDomain: 'server',
        contents: wrapBundle(contents.src),
      });

      // Import relative to `dist/server/_expo/rsc/web/router.js`
      manifest[entryPoint] = [relativeName, outputName];
    }

    // Save the SSR manifest so we can perform more replacements in the server renderer and with server actions.
    files.set(`_expo/rsc/${platform}/action-manifest.js`, {
      targetDomain: 'server',
      contents: 'module.exports = ' + JSON.stringify(manifest),
    });

    return { manifest };
  }

  async function getExpoRouterClientReferencesAsync(
    { platform }: { platform: string },
    files: ExportAssetMap
  ): Promise<{
    reactClientReferences: string[];
    reactServerReferences: string[];
    cssModules: SerialAsset[];
  }> {
    const contents = await ssrLoadModuleArtifacts(
      'expo-router/build/rsc/router/expo-definedRouter',
      {
        environment: 'react-server',
        platform,
      }
    );

    // Extract the global CSS modules that are imported from the router.
    // These will be injected in the head of the HTML document for the website.
    const cssModules = contents.artifacts.filter((a) => a.type.startsWith('css'));

    const reactServerReferences = contents.artifacts
      .filter((a) => a.type === 'js')[0]
      .metadata.reactServerReferences?.map((ref) => fileURLToFilePath(ref));

    if (!reactServerReferences) {
      throw new Error(
        'Static server action references were not returned from the Metro SSR bundle for definedRouter'
      );
    }
    debug('React client boundaries:', reactServerReferences);

    const reactClientReferences = contents.artifacts
      .filter((a) => a.type === 'js')[0]
      .metadata.reactClientReferences?.map((ref) => fileURLToFilePath(ref));

    if (!reactClientReferences) {
      throw new Error(
        'Static client references were not returned from the Metro SSR bundle for definedRouter'
      );
    }
    debug('React client boundaries:', reactClientReferences);

    // While we're here, export the router for the server to dynamically render RSC.
    files.set(`_expo/rsc/${platform}/router.js`, {
      targetDomain: 'server',
      contents: wrapBundle(contents.src),
    });

    return { reactClientReferences, reactServerReferences, cssModules };
  }

  // async function getExpoRouterRscEntriesNodeGetterAsync({ platform }: { platform: string }) {
  //   return ssrLoadModule<typeof import('expo-router/build/rsc/router/expo-definedRouter')>(
  //     'expo-router/build/rsc/router/expo-definedRouter',
  //     {
  //       environment: 'node',
  //       platform,
  //     },
  //     {
  //       hot: false,
  //     }
  //   );
  // }

  async function getExpoRouterRscEntriesGetterAsync({ platform }: { platform: string }) {
    return ssrLoadModule<typeof import('expo-router/build/rsc/router/expo-definedRouter')>(
      'expo-router/build/rsc/router/expo-definedRouter',
      {
        environment: 'react-server',
        platform,
      },
      {
        hot: true,
      }
    );
  }

  function getResolveClientEntry(context: {
    platform: string;
    engine?: 'hermes' | null;
    ssrManifest?: Map<string, string>;
    environment?: 'node';
  }) {
    const serverRoot = getMetroServerRootMemo(projectRoot);

    const {
      mode,
      minify = false,
      isExporting,
      baseUrl,
      routerRoot,
      asyncRoutes,
      preserveEnvVars,
      reactCompiler,
      lazy,
    } = instanceMetroOptions;

    assert(
      isExporting != null &&
        baseUrl != null &&
        mode != null &&
        routerRoot != null &&
        asyncRoutes != null,
      `The server must be started. (isExporting: ${isExporting}, baseUrl: ${baseUrl}, mode: ${mode}, routerRoot: ${routerRoot}, asyncRoutes: ${asyncRoutes})`
    );

    return (file: string, isServer: boolean) => {
      if (isExporting) {
        assert(context.ssrManifest, 'SSR manifest must exist when exporting');
        let relativeFilePath = path.relative(serverRoot, file);

        if (context.environment === 'node') {
          // Use prefixed modules in SSR space.
          relativeFilePath = 'node:' + relativeFilePath;
        }

        assert(
          context.ssrManifest.has(relativeFilePath),
          `SSR manifest is missing client boundary "${relativeFilePath}"`
        );

        const chunk = context.ssrManifest.get(relativeFilePath);

        return {
          id: relativeFilePath,
          chunks: chunk != null ? [chunk] : [],
        };
      }

      const searchParams = createBundleUrlSearchParams({
        mainModuleName: '',
        platform: context.platform,
        mode,
        minify,
        lazy,
        preserveEnvVars,
        asyncRoutes,
        baseUrl,
        routerRoot,
        isExporting,
        reactCompiler: !!reactCompiler,
        engine: context.engine ?? undefined,
        bytecode: false,
        clientBoundaries: [],
        inlineSourceMap: false,
<<<<<<< HEAD
        environment: context.environment,
=======
        environment: isServer ? 'react-server' : 'client',
        modulesOnly: true,
        runModule: false,
>>>>>>> 3a2f0aa6
      });

      searchParams.set('dev', String(__DEV__));
      searchParams.set('resolver.clientboundary', String(true));

      const clientReferenceUrl = new URL(getServerUrl());

      // TICKLE: Handshake 1
      searchParams.set('xRSC', '1');

      clientReferenceUrl.search = searchParams.toString();

      const filePath = file.startsWith('file://') ? fileURLToFilePath(file) : file;
      let relativeFilePath = path.relative(serverRoot, filePath);

      clientReferenceUrl.pathname = relativeFilePath;

      // Ensure url.pathname ends with '.bundle'
      if (!clientReferenceUrl.pathname.endsWith('.bundle')) {
        clientReferenceUrl.pathname += '.bundle';
      }

      // Return relative URLs to help Android fetch from wherever it was loaded from since it doesn't support localhost.
      const id = clientReferenceUrl.pathname + clientReferenceUrl.search;

      if (context.environment === 'node') {
        // Use prefixed modules in SSR space.
        relativeFilePath = 'node:' + relativeFilePath;
      }

      return { id: relativeFilePath, chunks: [id] };
    };
  }

<<<<<<< HEAD
  // const htmlRendererCache = new Map<string, typeof import('expo-router/src/rsc/html-renderer')>();

  async function getHtmlRendererAsync(platform: string) {
    // return require('expo-router/build/rsc/html-renderer');
    // // NOTE(EvanBacon): We memoize this now that there's a persistent server storage cache for Server Actions.
    // if (htmlRendererCache.has(platform)) {
    //   return htmlRendererCache.get(platform)!;
    // }

    const renderer = await ssrLoadModule<typeof import('expo-router/src/rsc/html-renderer')>(
      'expo-router/build/rsc/html-renderer',
      {
        environment: 'node',
        platform,
      }
    );

    // htmlRendererCache.set(platform, renderer);
    return renderer;
  }

  const rscRendererCache = new Map<string, typeof import('expo-router/src/rsc/rsc-renderer')>();
=======
  const rscRendererCache = new Map<string, typeof import('expo-router/build/rsc/rsc-renderer')>();
>>>>>>> 3a2f0aa6

  async function getRscRendererAsync(platform: string) {
    // NOTE(EvanBacon): We memoize this now that there's a persistent server storage cache for Server Actions.
    if (rscRendererCache.has(platform)) {
      return rscRendererCache.get(platform)!;
    }

    // TODO: Extract CSS Modules / Assets from the bundler process
    const renderer = await ssrLoadModule<typeof import('expo-router/build/rsc/rsc-renderer')>(
      'expo-router/build/rsc/rsc-renderer',
      {
        environment: 'react-server',
        platform,
      }
    );

    rscRendererCache.set(platform, renderer);
    return renderer;
  }

  const rscRenderContext = new Map<string, any>();

  function getRscRenderContext(platform: string) {
    // NOTE(EvanBacon): We memoize this now that there's a persistent server storage cache for Server Actions.
    if (rscRenderContext.has(platform)) {
      return rscRenderContext.get(platform)!;
    }

    const context = {};

    rscRenderContext.set(platform, context);
    return context;
  }

  async function renderRscToReadableStream(
    {
      input,

      method,
      platform,
      body,
      engine,
      contentType,
      ssrManifest,
      decodedBody,
      moduleIdCallback,
    }: {
      input: string;

      method: 'POST' | 'GET';
      platform: string;
      body?: ReadableStream<Uint8Array>;
      engine?: 'hermes' | null;
      contentType?: string;
      ssrManifest?: Map<string, string>;
      decodedBody?: unknown;
      moduleIdCallback?: (module: {
        id: string;
        chunks: string[];
        name: string;
        async: boolean;
      }) => void;
    },
    isExporting: boolean | undefined = instanceMetroOptions.isExporting
  ): Promise<ReadableStream> {
    assert(
      isExporting != null,
      'The server must be started before calling renderRscToReadableStream.'
    );

    if (method === 'POST') {
      assert(body, 'Server request must be provided when method is POST (server actions)');
    }

    const { renderRsc } = await getRscRendererAsync(platform);

    return renderRsc(
      {
        body,
        decodedBody,
        context: getRscRenderContext(platform),
        config: {},
        input,
        contentType,
        moduleIdCallback,
      },
      {
        isExporting,
        entries: await getExpoRouterRscEntriesGetterAsync({ platform }),
        resolveClientEntry: getResolveClientEntry({ platform, engine, ssrManifest }),
        async loadServerModuleRsc(urlFragment) {
          const serverRoot = getMetroServerRootMemo(projectRoot);

          debug('[SSR] loadServerModuleRsc:', urlFragment);

          const options = getMetroOptionsFromUrl(urlFragment);

          return ssrLoadModule(path.join(serverRoot, options.mainModuleName), options);
        },
      }
    );
  }

  return {
    // Get the static client boundaries (no dead code elimination allowed) for the production export.
    getExpoRouterClientReferencesAsync,
    exportServerActionsAsync,

    exportHtmlFiles: async ({
      projectRoot,
      buildConfig,
      publicIndexHtml,
      files,
      artifacts,
      getClientModules,
    }: {
      projectRoot: string;
      buildConfig: any;
      publicIndexHtml: string;
      files: ExportAssetMap;
      artifacts: SerialAsset[];
      getClientModules: (input: string) => string[];
    }) => {
      const platform = 'web';

      const { renderHtml } = await getHtmlRendererAsync(platform);

      const { getSsrConfig } = await getRscRendererAsync(platform);

      const config = {
        basePath: '',
        rscPath: '/_flight/web',
        distDir: 'dist',
      };

      const serverRoot = getMetroServerRoot(projectRoot);

      // const nonJsAssets = artifacts.filter(({ type }) =>
      //   type === 'css' && !fileName.endsWith('.js') ? [fileName] : []
      // );
      // const cssAssets = nonJsAssets.filter((asset) => asset.endsWith('.css'));
      const basePrefix = config.basePath + config.rscPath + '/';
      // const publicIndexHtmlFile = joinPath(projectRoot, config.distDir, DIST_PUBLIC, 'index.html');
      // const publicIndexHtml = await fs.promises.readFile(publicIndexHtmlFile, {
      //   encoding: 'utf8',
      // });
      // if (await willEmitPublicIndexHtml(env, config, distEntries, buildConfig)) {
      //   await unlink(publicIndexHtmlFile);
      // }
      // const publicIndexHtmlHead = publicIndexHtml.replace(/.*?<head>(.*?)<\/head>.*/s, '$1');
      const dynamicHtmlPathMap = new Map<PathSpec, string>();
      await Promise.all(
        Array.from(buildConfig).map(
          async ({ pathname, isStatic, entries, customCode, context }) => {
            const pathSpec = typeof pathname === 'string' ? pathname2pathSpec(pathname) : pathname;

            let htmlStr = serializeHtmlWithAssets({
              // Just inject css assets for now
              resources: artifacts.filter((asset) => asset.type !== 'js'),
              template: publicIndexHtml,
              baseUrl: config.basePath,
              isExporting: true,
              hydrate: true,
              // TODO: Ensure this matches standard router
              route: pathSpec,
            });

            const publicIndexHtmlHead = publicIndexHtml.replace(/.*?<head>(.*?)<\/head>.*/s, '$1');
            let htmlHead = publicIndexHtmlHead;
            // if (cssAssets.length) {
            //   const cssStr = cssAssets
            //     .map((asset) => `<link rel="stylesheet" href="${config.basePath}${asset}">`)
            //     .join('\n');
            //   // HACK is this too naive to inject style code?
            //   htmlStr = htmlStr.replace(/<\/head>/, cssStr);
            //   htmlHead += cssStr;
            // }
            const inputsForPrefetch = new Set<string>();
            const moduleIdsForPrefetch = new Set<string>();
            for (const { input, skipPrefetch } of entries || []) {
              if (!skipPrefetch) {
                inputsForPrefetch.add(input);
                for (const id of getClientModules(input)) {
                  moduleIdsForPrefetch.add(id);
                }
              }
            }
            const code =
              generatePrefetchCode(basePrefix, inputsForPrefetch, moduleIdsForPrefetch) +
              (customCode || '');
            if (code) {
              // HACK is this too naive to inject script code?
              htmlStr = htmlStr.replace(
                /<\/head>/,
                `<script type="module" async>${code}</script></head>`
              );
              htmlHead += `<script type="module" async>${code}</script>`;
            }
            if (!isStatic) {
              dynamicHtmlPathMap.set(pathSpec, htmlHead);
              return;
            }
            pathname = pathSpec2pathname(pathSpec);
            const destHtmlFile = path.join(
              // projectRoot,
              // config.distDir,
              // DIST_PUBLIC,
              path.extname(pathname)
                ? pathname
                : pathname === '/404'
                  ? '404.html' // HACK special treatment for 404, better way?
                  : pathname + '/index.html'
            );

            // In partial mode, skip if the file already exists.
            // if (fs.existsSync(destHtmlFile)) {
            //   return;
            // }
            const htmlReadable = await renderHtml({
              // config: {},
              serverRoot,
              resolveClientEntry: getResolveClientEntry({ platform, environment: 'node' }),
              pathname,
              searchParams: new URLSearchParams(),
              htmlHead,
              renderRscForHtml: (input, params) =>
                renderRsc(
                  { config, input, context, decodedBody: params },
                  { isDev: false, entries: distEntries }
                ),
              // getSsrConfigForHtml: async (pathname, searchParams) => {
              //   return getSsrConfig(
              //     { config: {}, pathname, searchParams },
              //     {
              //       entries,
              //       resolveClientEntry: getResolveClientEntry({ platform }),
              //     }
              //   );
              // },
              getSsrConfigForHtml: (pathname, searchParams) =>
                getSsrConfig(
                  { config: {}, pathname, searchParams },
                  { isDev: false, entries: distEntries }
                ),
              isExporting: true,
              async loadModule(id) {
                // TODO: Implement this
                console.warn('SSR -> loadModule not implemented', id);
              },
            });
            // await fs.promises.mkdir(path.join(destHtmlFile, '..'), { recursive: true });
            if (htmlReadable) {
              htmlStr = await streamToStringAsync(htmlReadable);
              // await pipeline(
              //   Readable.fromWeb(htmlReadable as any),
              //   createWriteStream(destHtmlFile)
              // );
            } else {
              // await fs.promises.writeFile(destHtmlFile, htmlStr);
            }
            files.set(destHtmlFile, {
              contents: htmlStr,
              targetDomain: 'client',
              rscId: pathname,
            });
          }
        )
      );
    },

    async exportRoutesAsync(
      {
        platform,
        ssrManifest,
        artifacts,
      }: {
        platform: string;
        ssrManifest: Map<string, string>;
        artifacts: SerialAsset[];
      },
      files: ExportAssetMap
    ) {
      // TODO: When we add web SSR support, we need to extract CSS Modules / Assets from the bundler process to prevent FLOUC.
      const { getBuildConfig } = (await getExpoRouterRscEntriesGetterAsync({ platform })).default;

      // Get all the routes to render.
      const buildConfig = await getBuildConfig!(async () =>
        // TODO: Rework prefetching code to use Metro runtime.
        []
      );

      await Promise.all(
        Array.from(buildConfig).map(async ({ entries }) => {
          for (const { input, isStatic } of entries || []) {
            if (!isStatic) {
              debug('Skipping static export for route', { input });
              continue;
            }
            const destRscFile = path.join('_flight', platform, encodeInput(input));

            const pipe = await renderRscToReadableStream(
              {
                input,
                method: 'GET',
                platform,
                ssrManifest,
                moduleIdCallback: ({ id }) => addClientModule(input, id),
              },
              true
            );

            const rsc = await streamToStringAsync(pipe);
            debug('RSC Payload', { platform, input, rsc });

            files.set(destRscFile, {
              contents: rsc,
              targetDomain: 'client',
              rscId: input,
            });
          }
        })
      );

      const clientModuleMap = new Map<string, Set<string>>();
      const addClientModule = (input: string, id: string) => {
        let idSet = clientModuleMap.get(input);
        if (!idSet) {
          idSet = new Set();
          clientModuleMap.set(input, idSet);
        }
        idSet.add(id);
      };
      const getClientModules = (input: string) => {
        const idSet = clientModuleMap.get(input);
        return Array.from(idSet || []);
      };

      this.exportHtmlFiles({
        buildConfig,
        files,
        projectRoot,
        publicIndexHtml: `<!DOCTYPE html>
<html lang="%LANG_ISO_CODE%">
  <head>
    <meta charset="utf-8" />
    <meta httpEquiv="X-UA-Compatible" content="IE=edge" />
    <meta name="viewport" content="width=device-width, initial-scale=1, shrink-to-fit=no" />
  </head>
  <body>
  </body>
</html>`,
        artifacts,
        getClientModules,
      });
    },
    htmlMiddleware: htmlMiddleware.GET,
    // htmlMiddleware: createBuiltinAPIRequestHandler(
    //   // Match any path on web.
    //   (req) => {
    //     const url = getFullUrl(req.url);

    //     const platform = url.searchParams.get('platform') ?? req.headers.get('expo-platform');
    //     if (typeof platform !== 'string' || !platform) {
    //       return true;
    //     }
    //     return platform === 'web';
    //   },
    //   htmlMiddleware
    // ),

    middleware: createBuiltinAPIRequestHandler(
      // Match `/_flight/[platform]/[...path]`
      (req) => {
        return getFullUrl(req.url).pathname.startsWith(rscPathPrefix);
      },
      rscMiddleware
    ),
    onReloadRscEvent: () => {
      // NOTE: We cannot clear the renderer context because it would break the mounted context state.

      // Clear the render context to ensure that the next render is a fresh start.
      rscRenderContext.clear();
    },
  };
}

const getFullUrl = (url: string) => {
  try {
    return new URL(url);
  } catch {
    return new URL(url, 'http://localhost:0');
  }
};

export const fileURLToFilePath = (fileURL: string) => {
  if (!fileURL.startsWith('file://')) {
    throw new Error('Not a file URL');
  }
  return decodeURI(fileURL.slice('file://'.length));
};

const encodeInput = (input: string) => {
  if (input === '') {
    return 'index.txt';
  }
  if (input === 'index') {
    throw new Error('Input should not be `index`');
  }
  if (input.startsWith('/')) {
    throw new Error('Input should not start with `/`');
  }
  if (input.endsWith('/')) {
    throw new Error('Input should not end with `/`');
  }
  return input + '.txt';
};

const generatePrefetchCode = (
  basePrefix: string,
  inputs: Iterable<string>,
  moduleIds: Iterable<string>
) => {
  const inputsArray = Array.from(inputs);
  let code = '';
  if (inputsArray.length) {
    code += `
globalThis.__EXPO_PREFETCHED__ = {
${inputsArray
  .map((input) => {
    const url = basePrefix + encodeInput(input);
    return `  '${url}': fetch('${url}'),`;
  })
  .join('\n')}
};`;
  }
  for (const moduleId of moduleIds) {
    code += `
import('${moduleId}');`;
  }
  return code;
};

function wrapBundle(str: string) {
  // Skip the metro runtime so debugging is a bit easier.
  // Replace the __r() call with an export statement.
  // Use gm to apply to the last require line. This is needed when the bundle has side-effects.
  return str.replace(/^(__r\(.*\);)$/gm, 'module.exports = $1');
}

const pathname2pathSpec = (pathname: string): PathSpec =>
  pathname
    .split('/')
    .filter(Boolean)
    .map((name) => ({ type: 'literal', name }));

const pathSpec2pathname = (pathSpec: PathSpec): string => {
  if (pathSpec.some(({ type }) => type !== 'literal')) {
    throw new Error('Cannot convert pathSpec to pathname: ' + JSON.stringify(pathSpec));
  }
  return '/' + pathSpec.map(({ name }) => name!).join('/');
};

import fs from 'fs';
import { serializeHtmlWithAssets } from './serializeHtml';

const filePathToOsPath = (filePath: string) =>
  path.sep === '/' ? filePath : filePath.replace(/\//g, '\\');

const createWriteStream = (filePath: string) => fs.createWriteStream(filePathToOsPath(filePath));<|MERGE_RESOLUTION|>--- conflicted
+++ resolved
@@ -4,8 +4,6 @@
  * This source code is licensed under the MIT license found in the
  * LICENSE file in the root directory of this source tree.
  */
-import { Readable } from 'node:stream';
-import { pipeline } from 'node:stream/promises';
 
 import { SerialAsset } from '@expo/metro-config/build/serializer/serializerAssets';
 import { getRscMiddleware } from '@expo/server/build/middleware/rsc';
@@ -16,24 +14,19 @@
 import { stripAnsi } from '../../../utils/ansi';
 import { memoize } from '../../../utils/fn';
 import { streamToStringAsync } from '../../../utils/stream';
-<<<<<<< HEAD
 
 import {
   createBuiltinAPIRequestHandler,
   winterNext,
 } from '../middleware/createBuiltinAPIRequestHandler';
-import { createBundleUrlSearchParams, ExpoMetroOptions } from '../middleware/metroOptions';
-import { getMetroServerRoot } from '@expo/config/paths';
-import { ExportAssetMap } from '../../../export/saveAssets';
-import { PathSpec } from 'expo-router/build/rsc/path';
-=======
-import { createBuiltinAPIRequestHandler } from '../middleware/createBuiltinAPIRequestHandler';
 import {
   createBundleUrlSearchParams,
   ExpoMetroOptions,
   getMetroOptionsFromUrl,
 } from '../middleware/metroOptions';
->>>>>>> 3a2f0aa6
+import { getMetroServerRoot } from '@expo/config/paths';
+import { ExportAssetMap } from '../../../export/saveAssets';
+import { PathSpec } from 'expo-router/build/rsc/path';
 
 const debug = require('debug')('expo:rsc') as typeof console.log;
 
@@ -466,13 +459,11 @@
         bytecode: false,
         clientBoundaries: [],
         inlineSourceMap: false,
-<<<<<<< HEAD
-        environment: context.environment,
-=======
-        environment: isServer ? 'react-server' : 'client',
+        // TODO: What to choose?
+        // environment: context.environment,
+        environment: context.environment ?? (isServer ? 'react-server' : 'client'),
         modulesOnly: true,
         runModule: false,
->>>>>>> 3a2f0aa6
       });
 
       searchParams.set('dev', String(__DEV__));
@@ -507,7 +498,6 @@
     };
   }
 
-<<<<<<< HEAD
   // const htmlRendererCache = new Map<string, typeof import('expo-router/src/rsc/html-renderer')>();
 
   async function getHtmlRendererAsync(platform: string) {
@@ -529,10 +519,7 @@
     return renderer;
   }
 
-  const rscRendererCache = new Map<string, typeof import('expo-router/src/rsc/rsc-renderer')>();
-=======
   const rscRendererCache = new Map<string, typeof import('expo-router/build/rsc/rsc-renderer')>();
->>>>>>> 3a2f0aa6
 
   async function getRscRendererAsync(platform: string) {
     // NOTE(EvanBacon): We memoize this now that there's a persistent server storage cache for Server Actions.
