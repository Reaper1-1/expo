--- conflicted
+++ resolved
@@ -441,23 +441,6 @@
     );
   }
 
-<<<<<<< HEAD
-  /** Get the URL for opening in Expo Go. */
-  protected getExpoGoUrl(platform: keyof typeof PLATFORM_MANAGERS): string | null {
-    if (!this.urlCreator) {
-      return null;
-    }
-
-    if (this.shouldUseInterstitialPage()) {
-      const loadingUrl =
-        platform === 'emulator'
-          ? this.urlCreator.constructLoadingUrl({}, 'android')
-          : this.urlCreator.constructLoadingUrl({ hostType: 'localhost' }, 'ios');
-      return loadingUrl;
-    }
-
-    return this.urlCreator.constructUrl({ scheme: this.getExpoGoScheme() });
-=======
   /** Get the redirect URL when redirecting is enabled. */
   public getRedirectUrl(platform: keyof typeof PLATFORM_MANAGERS | null = null): string | null {
     if (!this.isRedirectPageEnabled()) {
@@ -478,7 +461,6 @@
       '_expo/react-devtools',
       this.getUrlCreator().constructUrl({ scheme: 'http' })
     ).toString();
->>>>>>> 0ac667e5
   }
 
   protected async getPlatformManagerAsync(platform: keyof typeof PLATFORM_MANAGERS) {
