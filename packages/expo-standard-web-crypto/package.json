--- conflicted
+++ resolved
@@ -1,10 +1,6 @@
 {
   "name": "expo-standard-web-crypto",
-<<<<<<< HEAD
-  "version": "2.1.0",
-=======
   "version": "2.1.1",
->>>>>>> cd391c95
   "description": "A partial implementation of the W3C Crypto API for Expo",
   "main": "build/index.js",
   "types": "build/index.d.ts",
