--- conflicted
+++ resolved
@@ -33,17 +33,10 @@
     "prepublishOnly": "expo-module prepublishOnly"
   },
   "devDependencies": {
-<<<<<<< HEAD
-    "@expo/config": "~11.0.0",
-    "@expo/env": "~1.0.1",
-    "@expo/json-file": "~9.1.0",
-    "@expo/schemer": "1.6.0",
-=======
     "@expo/config": "~11.0.1",
     "@expo/env": "~1.0.2",
     "@expo/json-file": "~9.1.1",
     "@expo/schemer": "1.6.1",
->>>>>>> cd391c95
     "@expo/spawn-async": "^1.7.2",
     "@types/debug": "^4.1.8",
     "@vercel/ncc": "0.38.1",
