{
  "name": "jest-expo-mock-generator",
  "version": "0.0.0",
  "author": "Expo",
  "private": true,
  "main": "index.js",
  "dependencies": {
    "@expo/mux": "^1.0.7",
<<<<<<< HEAD
    "expo": "~53.0.0-preview.1",
    "expo-clipboard": "~7.1.0",
=======
    "expo": "~53.0.0-preview.2",
    "expo-clipboard": "~7.1.1",
>>>>>>> cd391c95
    "react": "19.0.0",
    "react-native": "0.79.0"
  }
}<|MERGE_RESOLUTION|>--- conflicted
+++ resolved
@@ -6,13 +6,8 @@
   "main": "index.js",
   "dependencies": {
     "@expo/mux": "^1.0.7",
-<<<<<<< HEAD
-    "expo": "~53.0.0-preview.1",
-    "expo-clipboard": "~7.1.0",
-=======
     "expo": "~53.0.0-preview.2",
     "expo-clipboard": "~7.1.1",
->>>>>>> cd391c95
     "react": "19.0.0",
     "react-native": "0.79.0"
   }
