{
  "name": "@expo/sandbox",
  "version": "0.0.0",
  "main": "expo-router/entry",
  "scripts": {
    "start": "expo start",
    "android": "expo start --android",
    "ios": "expo start --ios"
  },
  "dependencies": {
    "@react-navigation/bottom-tabs": "^7.3.10",
    "@react-navigation/native": "^7.1.6",
<<<<<<< HEAD
    "expo": "~53.0.0-preview.1",
    "expo-linking": "~7.1.0",
    "expo-router": "^5.0.2-preview.0",
    "expo-splash-screen": "~0.30.0",
=======
    "expo": "~53.0.0-preview.2",
    "expo-linking": "~7.1.1",
    "expo-router": "^5.0.2-preview.1",
    "expo-splash-screen": "~0.30.1",
>>>>>>> cd391c95
    "react": "19.0.0",
    "react-native": "0.79.0",
    "react-native-safe-area-context": "5.3.0",
    "react-native-screens": "4.10.0"
  },
  "devDependencies": {
<<<<<<< HEAD
    "babel-preset-expo": "~13.1.0"
=======
    "babel-preset-expo": "~13.1.1"
>>>>>>> cd391c95
  },
  "private": true
}<|MERGE_RESOLUTION|>--- conflicted
+++ resolved
@@ -10,28 +10,17 @@
   "dependencies": {
     "@react-navigation/bottom-tabs": "^7.3.10",
     "@react-navigation/native": "^7.1.6",
-<<<<<<< HEAD
-    "expo": "~53.0.0-preview.1",
-    "expo-linking": "~7.1.0",
-    "expo-router": "^5.0.2-preview.0",
-    "expo-splash-screen": "~0.30.0",
-=======
     "expo": "~53.0.0-preview.2",
     "expo-linking": "~7.1.1",
     "expo-router": "^5.0.2-preview.1",
     "expo-splash-screen": "~0.30.1",
->>>>>>> cd391c95
     "react": "19.0.0",
     "react-native": "0.79.0",
     "react-native-safe-area-context": "5.3.0",
     "react-native-screens": "4.10.0"
   },
   "devDependencies": {
-<<<<<<< HEAD
-    "babel-preset-expo": "~13.1.0"
-=======
     "babel-preset-expo": "~13.1.1"
->>>>>>> cd391c95
   },
   "private": true
 }